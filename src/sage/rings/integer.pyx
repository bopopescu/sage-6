r"""
Elements of the ring $\Z$ of integers

AUTHORS:
    -- William Stein (2005): initial version
    -- Gonzalo Tornaria (2006-03-02): vastly improved python/GMP conversion; hashing
    -- Didier Deshommes <dfdeshom@gmail.com> (2006-03-06): numerous examples and docstrings
    -- William Stein (2006-03-31): changes to reflect GMP bug fixes
    -- William Stein (2006-04-14): added GMP factorial method (since it's
                                   now very fast).
    -- David Harvey (2006-09-15): added nth_root, exact_log
    -- David Harvey (2006-09-16): attempt to optimise Integer constructor
    -- Rishikesh (2007-02-25): changed quo_rem so that the rem is positive
    -- David Harvey, Martin Albrecht, Robert Bradshaw (2007-03-01): optimized Integer constructor and pool
<<<<<<< HEAD
    -- Pablo De Napoli (2007-04-01): multiplicative_order should return +infinity for non zero numbers
=======
    -- Robert Bradshaw (2007-04-12): is_perfect_power, Jacobi symbol (with Kronecker extension)
                                     Convert some methods to use GMP directly rather than pari, Integer() -> PY_NEW(Integer)
>>>>>>> 3554a432

EXAMPLES:
   Add 2 integers:
       sage: a = Integer(3) ; b = Integer(4)
       sage: a + b == 7
       True

   Add an integer and a real number:
       sage: a + 4.0
       7.00000000000000

   Add an integer and a rational number:
       sage: a + Rational(2)/5
       17/5

   Add an integer and a complex number:
       sage: b = ComplexField().0 + 1.5
       sage: loads((a+b).dumps()) == a+b
       True

   sage: z = 32
   sage: -z
   -32
   sage: z = 0; -z
   0
   sage: z = -0; -z
   0
   sage: z = -1; -z
   1

Multiplication:
    sage: a = Integer(3) ; b = Integer(4)
    sage: a * b == 12
    True
    sage: loads((a * 4.0).dumps()) == a*b
    True
    sage: a * Rational(2)/5
    6/5

    sage: list([2,3]) * 4
    [2, 3, 2, 3, 2, 3, 2, 3]

    sage: 'sage'*Integer(3)
    'sagesagesage'

Coercions:
    Returns version of this integer in the multi-precision floating
    real field R.

        sage: n = 9390823
        sage: RR = RealField(200)
        sage: RR(n)
        9390823.0000000000000000000000000000000000000000000000000000

"""

#*****************************************************************************
#       Copyright (C) 2004 William Stein <wstein@gmail.com>
#
#  Distributed under the terms of the GNU General Public License (GPL)
#
#    This code is distributed in the hope that it will be useful,
#    but WITHOUT ANY WARRANTY; without even the implied warranty of
#    MERCHANTABILITY or FITNESS FOR A PARTICULAR PURPOSE.  See the GNU
#    General Public License for more details.
#
#  The full text of the GPL is available at:
#
#                  http://www.gnu.org/licenses/
#*****************************************************************************

doc="""
Integers
"""

import operator

import sys

include "../ext/gmp.pxi"
include "../ext/interrupt.pxi"  # ctrl-c interrupt block support
include "../ext/stdsage.pxi"

cdef extern from "../ext/mpz_pylong.h":
    cdef mpz_get_pylong(mpz_t src)
    cdef int mpz_set_pylong(mpz_t dst, src) except -1
    cdef long mpz_pythonhash(mpz_t src)


from sage.libs.pari.gen cimport gen as pari_gen

cdef class Integer(sage.structure.element.EuclideanDomainElement)

import sage.rings.infinity
import sage.libs.pari.all

cdef mpz_t mpz_tmp
mpz_init(mpz_tmp)

cdef public int set_mpz(Integer self, mpz_t value):
    mpz_set(self.value, value)

cdef set_from_Integer(Integer self, Integer other):
    mpz_set(self.value, other.value)

cdef set_from_int(Integer self, int other):
    mpz_set_si(self.value, other)

cdef public mpz_t* get_value(Integer self):
    return &self.value

MAX_UNSIGNED_LONG = 2 * sys.maxint

# This crashes SAGE:
#  s = 2003^100300000
# The problem is related to realloc moving all the memory
# and returning a pointer to the new block of memory, I think.

from sage.structure.sage_object cimport SageObject
from sage.structure.element cimport EuclideanDomainElement, ModuleElement
from sage.structure.element import  bin_op

import integer_ring
the_integer_ring = integer_ring.ZZ

def is_Integer(x):
    return bool(PY_TYPE_CHECK(x, Integer))

cdef class Integer(sage.structure.element.EuclideanDomainElement):
    r"""
    The \class{Integer} class represents arbitrary precision
    integers.  It derives from the \class{Element} class, so
    integers can be used as ring elements anywhere in SAGE.

    \begin{notice}
    The class \class{Integer} is implemented in Pyrex, as a wrapper
    of the GMP \code{mpz_t} integer type.
    \end{notice}
    """

    # todo: It would be really nice if we could avoid the __new__ call.
    # It has python calling conventions, and our timing tests indicate the
    # overhead can be significant. The difficulty is that then we can't
    # guarantee that the initialization will be performed exactly once.

    def __new__(self, x=None, unsigned int base=0):
        mpz_init(self.value)
        self._parent = <SageObject>the_integer_ring

    def __pyxdoc__init__(self):
        """
        You can create an integer from an int, long, string literal, or
        integer modulo N.

        EXAMPLES:
            sage: Integer(495)
            495
            sage: Integer('495949209809328523')
            495949209809328523
            sage: Integer(Mod(3,7))
            3
            sage: 2^3
            8
        """

    def __init__(self, x=None, unsigned int base=0):
        """
        EXAMPLES:
            sage: a = long(-901824309821093821093812093810928309183091832091)
            sage: b = ZZ(a); b
            -901824309821093821093812093810928309183091832091
            sage: ZZ(b)
            -901824309821093821093812093810928309183091832091
            sage: ZZ('-901824309821093821093812093810928309183091832091')
            -901824309821093821093812093810928309183091832091
            sage: ZZ(int(-93820984323))
            -93820984323
            sage: ZZ(ZZ(-901824309821093821093812093810928309183091832091))
            -901824309821093821093812093810928309183091832091
            sage: ZZ(QQ(-901824309821093821093812093810928309183091832091))
            -901824309821093821093812093810928309183091832091
            sage: ZZ(pari('Mod(-3,7)'))
            4
            sage: ZZ('sage')
            Traceback (most recent call last):
            ...
            TypeError: unable to convert x (=sage) to an integer
            sage: Integer('zz',36).str(36)
            'zz'
            sage: ZZ('0x3b').str(16)
            '3b'
        """

        # TODO: All the code below should somehow be in an external
        # cdef'd function.  Then e.g., if a matrix or vector or
        # polynomial is getting filled by mpz_t's, it can use the
        # rules below to do the fill construction of mpz_t's, but
        # without the overhead of creating any Python objects at all.
        # The cdef's function should be of the form
        #     mpz_init_set_sage(mpz_t y, object x)
        # Then this function becomes the one liner:
        #     mpz_init_set_sage(self.value, x)

        if x is None:
            if mpz_sgn(self.value) != 0:
                mpz_set_si(self.value, 0)

        else:
            # First do all the type-check versions; these are fast.

            if PY_TYPE_CHECK(x, Integer):
                set_from_Integer(self, <Integer>x)

            elif PyInt_Check(x):
                mpz_set_si(self.value, x)

            elif PyLong_Check(x):
                mpz_set_pylong(self.value, x)

            elif PyString_Check(x):
                if base < 0 or base > 36:
                    raise ValueError, "base (=%s) must be between 2 and 36"%base
                if mpz_set_str(self.value, x, base) != 0:
                    raise TypeError, "unable to convert x (=%s) to an integer"%x

            # Similarly for "sage.libs.pari.all.pari_gen"
            elif PY_TYPE_CHECK(x, pari_gen):
                if x.type() == 't_INTMOD':
                    x = x.lift()
                # TODO: figure out how to convert to pari integer in base 16 ?

                # todo: having this "s" variable around here is causing
                # pyrex to play games with refcount for the None object, which
                # seems really stupid.

                s = hex(x)
                if mpz_set_str(self.value, s, 16) != 0:
                    raise TypeError, "Unable to coerce PARI %s to an Integer."%x
            elif PyObject_HasAttrString(x, "_integer_"):
                # todo: Note that PyObject_GetAttrString returns NULL if
                # the attribute was not found. If we could test for this,
                # we could skip the double lookup. Unfortunately pyrex doesn't
                # seem to let us do this; it flags an error if the function
                # returns NULL, because it can't construct an "object" object
                # out of the NULL pointer. This really sucks. Perhaps we could
                # make the function prototype have return type void*, but
                # then how do we make Pyrex handle the reference counting?
                set_from_Integer(self, (<object> PyObject_GetAttrString(x, "_integer_"))())

            else:
                raise TypeError, "unable to coerce element to an integer"


    def __reduce__(self):
        # This single line below took me HOURS to figure out.
        # It is the *trick* needed to pickle pyrex extension types.
        # The trick is that you must put a pure Python function
        # as the first argument, and that function must return
        # the result of unpickling with the argument in the second
        # tuple as input. All kinds of problems happen
        # if we don't do this.
        return sage.rings.integer.make_integer, (self.str(32),)

    def _reduce_set(self, s):
        mpz_set_str(self.value, s, 32)

    def __index__(self):
        """
        Needed so integers can be used as list indices.

        EXAMPLES:
            sage: v = [1,2,3,4,5]
            sage: v[Integer(3)]
            4
            sage: v[Integer(2):Integer(4)]
            [3, 4]
        """
        return int(mpz_get_pylong(self.value))

    def _im_gens_(self, codomain, im_gens):
        return codomain._coerce_(self)

    def _xor(Integer self, Integer other):
        cdef Integer x
        x = PY_NEW(Integer)
        mpz_xor(x.value, self.value, other.value)
        return x

    def __xor__(x, y):
        """
        Compute the exclusive or of x and y.

        EXAMPLES:
            sage: n = ZZ(2); m = ZZ(3)
            sage: n.__xor__(m)
            1
        """
        if PY_TYPE_CHECK(x, Integer) and PY_TYPE_CHECK(y, Integer):
            return x._xor(y)
        return bin_op(x, y, operator.xor)


    def __richcmp__(left, right, int op):
        return (<sage.structure.element.Element>left)._richcmp(right, op)

    cdef int _cmp_c_impl(left, sage.structure.element.Element right) except -2:
        cdef int i
        i = mpz_cmp((<Integer>left).value, (<Integer>right).value)
        if i < 0: return -1
        elif i == 0: return 0
        else: return 1

    def __copy__(self):
        """
        Return a copy of the integer.

        EXAMPLES:
            sage: n = 2
            sage: copy(n)
            2
            sage: copy(n) is n
            False
        """
        cdef Integer z
        z = PY_NEW(Integer)
        set_mpz(z,self.value)
        return z


    def list(self):
        """
        Return a list with this integer in it, to be
        compatible with the method for number fields.

        EXAMPLES:
            sage: m = 5
            sage: m.list()
            [5]
        """
        return [ self ]


    def  __dealloc__(self):
        mpz_clear(self.value)

    def __repr__(self):
        return self.str()

    def _latex_(self):
        return self.str()

    def _mathml_(self):
        return '<mn>%s</mn>'%self

    def __str_malloc(self, int base=10):
        r"""
        Return the string representation of \code{self} in the given
        base.

        However, self.str() below is nice because we know the size of
        the string ahead of time, and can work around a bug in GMP
        nicely.  There seems to be a bug in GMP, where non-2-power
        base conversion for very large integers > 10 million digits
        (?) crashes GMP.
        """
        _sig_on
        cdef char *s
        s = mpz_get_str(NULL, base, self.value)
        t = str(s)
        free(s)
        _sig_off
        return t

    def str(self, int base=10):
        r"""
        Return the string representation of \code{self} in the given
        base.

        EXAMPLES:
            sage: Integer(2^10).str(2)
            '10000000000'
            sage: Integer(2^10).str(17)
            '394'

            sage: two=Integer(2)
            sage: two.str(1)
            Traceback (most recent call last):
            ...
            ValueError: base (=1) must be between 2 and 36

            sage: two.str(37)
            Traceback (most recent call last):
            ...
            ValueError: base (=37) must be between 2 and 36

            sage: big = 10^5000000
            sage: s = big.str()                 # long time (> 20 seconds)
            sage: len(s)                        # long time (depends on above defn of s)
            5000001
            sage: s[:10]                        # long time (depends on above defn of s)
            '1000000000'
        """
        if base < 2 or base > 36:
            raise ValueError, "base (=%s) must be between 2 and 36"%base
        cdef size_t n
        cdef char *s
        n = mpz_sizeinbase(self.value, base) + 2
        s = <char *>PyMem_Malloc(n)
        if s == NULL:
            raise MemoryError, "Unable to allocate enough memory for the string representation of an integer."
        _sig_on
        mpz_get_str(s, base, self.value)
        _sig_off
        k = <object> PyString_FromString(s)
        PyMem_Free(s)
        return k

    def __hex__(self):
        r"""
        Return the hexadecimal digits of self in lower case.

        \note{'0x' is \emph{not} prepended to the result like is done
        by the corresponding Python function on int or long.  This is
        for efficiency sake---adding and stripping the string wastes
        time; since this function is used for conversions from
        integers to other C-library structures, it is important that
        it be fast.}

        EXAMPLES:
            sage: print hex(Integer(15))
            f
            sage: print hex(Integer(16))
            10
            sage: print hex(Integer(16938402384092843092843098243))
            36bb1e3929d1a8fe2802f083
            sage: print hex(long(16938402384092843092843098243))
            0x36bb1e3929d1a8fe2802f083L
        """
        return self.str(16)

    def binary(self):
        """
        Return the binary digits of self as a string.

        EXAMPLES:
            sage: print Integer(15).binary()
            1111
            sage: print Integer(16).binary()
            10000
            sage: print Integer(16938402384092843092843098243).binary()
            1101101011101100011110001110010010100111010001101010001111111000101000000000101111000010000011
        """
        return self.str(2)

    def set_si(self, signed long int n):
        """
        Coerces $n$ to a C signed integer if possible, and sets self
        equal to $n$.

        EXAMPLES:
            sage: n= ZZ(54)
            sage: n.set_si(-43344);n
            -43344
            sage: n.set_si(43344);n
            43344

        Note that an error occurs when we are not dealing with
        integers anymore
            sage: n.set_si(2^32);n
            Traceback (most recent call last):      # 32-bit
            ...                                     # 32-bit
            OverflowError: long int too large to convert to int   # 32-bit
            4294967296       # 64-bit
            sage: n.set_si(-2^32);n
            Traceback (most recent call last):      # 32-bit
            ...                                     # 32-bit
            OverflowError: long int too large to convert to int     # 32-bit
            -4294967296      # 64-bit
        """
        mpz_set_si(self.value, n)

    def set_str(self, s, base=10):
        """
        Set self equal to the number defined by the string $s$ in the
        given base.

        EXAMPLES:
            sage: n=100
            sage: n.set_str('100000',2)
            sage: n
            32

        If the number begins with '0X' or '0x', it is converted
        to an hex number:
            sage: n.set_str('0x13',0)
            sage: n
            19
            sage: n.set_str('0X13',0)
            sage: n
            19

        If the number begins with a '0', it is converted to an octal
        number:
            sage: n.set_str('013',0)
            sage: n
            11

        '13' is not a valid binary number so the following raises
        an exception:
            sage: n.set_str('13',2)
            Traceback (most recent call last):
            ...
            TypeError: unable to convert x (=13) to an integer in base 2
        """
        valid = mpz_set_str(self.value, s, base)
        if valid != 0:
            raise TypeError, "unable to convert x (=%s) to an integer in base %s"%(s, base)

    cdef void set_from_mpz(Integer self, mpz_t value):
        mpz_set(self.value, value)

    cdef mpz_t* get_value(Integer self):
        return &self.value

    cdef void _to_ZZ(self, ntl_c_ZZ *z):
        _sig_on
        mpz_to_ZZ(z, &self.value)
        _sig_off

    cdef ModuleElement _add_c_impl(self, ModuleElement right):
        # self and right are guaranteed to be Integers
        cdef Integer x
        x = PY_NEW(Integer)
        mpz_add(x.value, self.value, (<Integer>right).value)
        return x

##     def _unsafe_add_in_place(self,  ModuleElement right):
##         """
##         Do *not* use this...  unless you really know what you
##         are doing.
##         """
##         if not (right._parent is self._parent):
##             raise TypeError
##         mpz_add(self.value, self.value, (<Integer>right).value)
##     cdef _unsafe_add_in_place_c(self,  ModuleElement right):
##         """
##         Do *not* use this...  unless you really know what you
##         are doing.
##         """
##         if not (right._parent is self._parent):
##             raise TypeError
##         mpz_add(self.value, self.value, (<Integer>right).value)

    cdef ModuleElement _sub_c_impl(self, ModuleElement right):
        # self and right are guaranteed to be Integers
        cdef Integer x
        x = PY_NEW(Integer)
        mpz_sub(x.value, self.value, (<Integer>right).value)
        return x

    cdef ModuleElement _neg_c_impl(self):
        cdef Integer x
        x = PY_NEW(Integer)
        mpz_neg(x.value, self.value)
        return x

    def _r_action(self, s):
        if isinstance(s, (str, list)):
            return s*int(self)
        raise TypeError

    cdef RingElement _mul_c_impl(self, RingElement right):
        # self and right are guaranteed to be Integers
        cdef Integer x
        x = PY_NEW(Integer)
        if mpz_size(self.value) + mpz_size((<Integer>right).value) > 100000:
            # We only use the signal handler (to enable ctrl-c out) when the
            # product might take a while to compute
            _sig_on
            mpz_mul(x.value, self.value, (<Integer>right).value)
            _sig_off
        else:
            mpz_mul(x.value, self.value, (<Integer>right).value)
        return x

    cdef RingElement _div_c_impl(self, RingElement right):
        r"""
        Computes \frac{a}{b}

        EXAMPLES:
            sage: a = Integer(3) ; b = Integer(4)
            sage: a / b == Rational(3) / 4
            True
            sage: Integer(32) / Integer(32)
            1
        """
        # this is vastly faster than doing it here, since here
        # we can't cimport rationals.
        return the_integer_ring._div(self, right)

    def __floordiv(Integer self, Integer other):
        cdef Integer x
        x = PY_NEW(Integer)

        _sig_on
        mpz_fdiv_q(x.value, self.value, other.value)
        _sig_off

        return x


    def __floordiv__(x, y):
        r"""
        Computes the whole part of \frac{self}{other}

        EXAMPLES:
            sage: a = Integer(321) ; b = Integer(10)
            sage: a // b
            32
        """
        if PY_TYPE_CHECK(x, Integer) and PY_TYPE_CHECK(y, Integer):
            return x.__floordiv(y)
        return bin_op(x, y, operator.floordiv)


    def __pow__(self, n, dummy):
        r"""
        Computes $\text{self}^n$

        EXAMPLES:
            sage: 2^-6
            1/64
            sage: 2^6
            64
            sage: 2^0
            1
            sage: 2^-0
            1
            sage: (-1)^(1/3)
            -1

        The base need not be an integer (it can be a builtin
        Python type).
            sage: int(2)^10
            1024
            sage: float(2.5)^10
            9536.7431640625
            sage: 'sage'^3
            'sagesagesage'


        The exponent must fit in an unsigned long.
            sage: x = 2^100000000000000000000000
            Traceback (most recent call last):
            ...
            RuntimeError: exponent must be at most 4294967294  # 32-bit
            RuntimeError: exponent must be at most 18446744073709551614 # 64-bit

        We raise 2 to various interesting exponents:
            sage: 2^x                # symbolic x
            2^x
            sage: 2^1.5              # real number
            2.82842712474619
            sage: 2^I                # complex number
            2^I
            sage: f = 2^(sin(x)-cos(x)); f
            2^(sin(x) - cos(x))
            sage: f(3)
            2^(sin(3) - cos(3))
            sage: 2^(x+y+z)
            2^(z + y + x)
            sage: 2^(1/2)
            sqrt(2)
            sage: 2^(-1/2)
            1/sqrt(2)
        """
        cdef Integer _n
        cdef unsigned int _nval
        if not PY_TYPE_CHECK(self, Integer):
            if isinstance(self, str):
                return self * n
            else:
                return self.__pow__(int(n))

        try:
            # todo: should add a fast pathway to deal with n being
            # an Integer or python int
            _n = Integer(n)
        except TypeError:
            try:
                s = n.parent()(self)
                return s**n
            except AttributeError:
                raise TypeError, "exponent (=%s) must be an integer.\nCoerce your numbers to real or complex numbers first."%n

        if _n < 0:
            return Integer(1)/(self**(-_n))
        if _n > MAX_UNSIGNED_LONG:
            raise RuntimeError, "exponent must be at most %s"%MAX_UNSIGNED_LONG
        _self = self
        cdef Integer x
        x = PY_NEW(Integer)
        _nval = _n

        _sig_on
        mpz_pow_ui(x.value, (<Integer>self).value, _nval)
        _sig_off

        return x

    def nth_root(self, int n, int report_exact=0):
        r"""
        Returns the truncated nth root of self.

        INPUT:
            n -- integer >= 1 (must fit in C int type)
            report_exact -- boolean, whether to report if the root extraction
                          was exact

        OUTPUT:
           If report_exact is 0 (default), then returns the truncation of the
           nth root of self (i.e. rounded towards zero).

           If report_exact is 1, then returns the nth root and a boolean
           indicating whether the root extraction was exact.

        AUTHOR:
           -- David Harvey (2006-09-15)

        EXAMPLES:
          sage: Integer(125).nth_root(3)
          5
          sage: Integer(124).nth_root(3)
          4
          sage: Integer(126).nth_root(3)
          5

          sage: Integer(-125).nth_root(3)
          -5
          sage: Integer(-124).nth_root(3)
          -4
          sage: Integer(-126).nth_root(3)
          -5

          sage: Integer(125).nth_root(2, True)
          (11, False)
          sage: Integer(125).nth_root(3, True)
          (5, True)

          sage: Integer(125).nth_root(-5)
          Traceback (most recent call last):
          ...
          ValueError: n (=-5) must be positive

          sage: Integer(-25).nth_root(2)
          Traceback (most recent call last):
          ...
          ValueError: cannot take even root of negative number

        """
        if n < 1:
            raise ValueError, "n (=%s) must be positive" % n
        if (self < 0) and not (n & 1):
            raise ValueError, "cannot take even root of negative number"
        cdef Integer x
        cdef int is_exact
        x = PY_NEW(Integer)
        _sig_on
        is_exact = mpz_root(x.value, self.value, n)
        _sig_off

        if report_exact:
            return x, bool(is_exact)
        else:
            return x

    def exact_log(self, m):
        r"""
        Returns the largest integer $k$ such that $m^k \leq \text{self}$, i.e.,
        the floor of $\log_m(\text{self})$.

        This is guaranteed to return the correct answer even when the usual
        log function doesn't have sufficient precision.

        INPUT:
            m -- integer >= 2

        AUTHOR:
           -- David Harvey (2006-09-15)

        TODO:
           -- Currently this is extremely stupid code (although it should
           always work). Someone needs to think about doing this properly
           by estimating errors in the log function etc.

        EXAMPLES:
           sage: Integer(125).exact_log(5)
           3
           sage: Integer(124).exact_log(5)
           2
           sage: Integer(126).exact_log(5)
           3
           sage: Integer(3).exact_log(5)
           0
           sage: Integer(1).exact_log(5)
           0


           sage: x = 3^100000
           sage: RR(log(RR(x), 3))
           100000.000000000
           sage: RR(log(RR(x + 100000), 3))
           100000.000000000

           sage: x.exact_log(3)
           100000
           sage: (x+1).exact_log(3)
           100000
           sage: (x-1).exact_log(3)
           99999

           sage: x.exact_log(2.5)
           Traceback (most recent call last):
           ...
           ValueError: base of log must be an integer
        """
        _m = int(m)
        if _m != m:
            raise ValueError, "base of log must be an integer"
        m = _m
        if self <= 0:
            raise ValueError, "self must be positive"
        if m < 2:
            raise ValueError, "m must be at least 2"
        import real_mpfr
        R = real_mpfr.RealField(53)
        guess = R(self).log(base = m).floor()
        power = m ** guess

        while power > self:
            power = power / m
            guess = guess - 1

        if power == self:
            return guess

        while power < self:
            power = power * m
            guess = guess + 1

        if power == self:
            return guess
        else:
            return guess - 1


    def __pos__(self):
        """
        EXAMPLES:
            sage: z=43434
            sage: z.__pos__()
            43434
        """
        return self

    def __abs__(self):
        """
        Computes $|self|$

        EXAMPLES:
            sage: z = -1
            sage: abs(z)
            1
            sage: abs(z) == abs(1)
            True
        """
        cdef Integer x
        x = PY_NEW(Integer)
        mpz_abs(x.value, self.value)
        return x

    def __mod__(self, modulus):
        r"""
        Returns \code{self % modulus}.

        EXAMPLES:
            sage: z = 43
            sage: z % 2
            1
            sage: z % 0
            Traceback (most recent call last):
            ...
            ZeroDivisionError: Integer modulo by zero
        """
        cdef Integer _modulus, _self
        _modulus = integer(modulus)
        if not _modulus:
            raise ZeroDivisionError, "Integer modulo by zero"
        _self = integer(self)

        cdef Integer x
        x = PY_NEW(Integer)

        _sig_on
        mpz_mod(x.value, _self.value, _modulus.value)
        _sig_off

        return x


    def quo_rem(self, other):
        """
        Returns the quotient and the remainder of
        self divided by other.

        INPUT:
            other -- the integer the divisor

        OUTPUT:
            q   -- the quotient of self/other
            r   -- the remainder of self/other

        EXAMPLES:
            sage: z = Integer(231)
            sage: z.quo_rem(2)
            (115, 1)
            sage: z.quo_rem(-2)
            (-115, 1)
            sage: z.quo_rem(0)
            Traceback (most recent call last):
            ...
            ZeroDivisionError: other (=0) must be nonzero
        """
        cdef Integer _other, _self
        _other = integer(other)
        if not _other:
            raise ZeroDivisionError, "other (=%s) must be nonzero"%other
        _self = integer(self)

        cdef Integer q, r
        q = PY_NEW(Integer)
        r = PY_NEW(Integer)

        _sig_on
        if mpz_sgn(_other.value) == 1:
            mpz_fdiv_qr(q.value, r.value, _self.value, _other.value)
        else:
            mpz_cdiv_qr(q.value, r.value, _self.value, _other.value)
        _sig_off

        return q, r

    def div(self, other):
        """
        Returns the quotient of self divided by other.

        INPUT:
            other -- the integer the divisor

        OUTPUT:
            q   -- the quotient of self/other

        EXAMPLES:
            sage: z = Integer(231)
            sage: z.div(2)
            115
            sage: z.div(-2)
            -115
            sage: z.div(0)
            Traceback (most recent call last):
            ...
            ZeroDivisionError: other (=0) must be nonzero
        """
        cdef Integer _other, _self
        _other = integer(other)
        if not _other:
            raise ZeroDivisionError, "other (=%s) must be nonzero"%other
        _self = integer(self)

        cdef Integer q, r
        q = PY_NEW(Integer)
        r = PY_NEW(Integer)

        _sig_on
        mpz_tdiv_qr(q.value, r.value, _self.value, _other.value)
        _sig_off

        return q


    def powermod(self, exp, mod):
        """
        Compute self**exp modulo mod.

        EXAMPLES:
            sage: z = 2
            sage: z.powermod(31,31)
            2
            sage: z.powermod(0,31)
            1
            sage: z.powermod(-31,31) == 2^-31 % 31
            True

            As expected, the following is invalid:
            sage: z.powermod(31,0)
            Traceback (most recent call last):
            ...
            ZeroDivisionError: cannot raise to a power modulo 0
        """
        cdef Integer x, _exp, _mod
        _exp = Integer(exp); _mod = Integer(mod)
        if mpz_cmp_si(_mod.value,0) == 0:
            raise ZeroDivisionError, "cannot raise to a power modulo 0"

        x = PY_NEW(Integer)

        _sig_on
        mpz_powm(x.value, self.value, _exp.value, _mod.value)
        _sig_off

        return x

    def rational_reconstruction(self, Integer m):
        import rational
        return rational.pyrex_rational_reconstruction(self, m)

    def powermodm_ui(self, exp, mod):
        r"""
        Computes self**exp modulo mod, where exp is an unsigned
        long integer.

        EXAMPLES:
            sage: z = 32
            sage: z.powermodm_ui(2, 4)
            0
            sage: z.powermodm_ui(2, 14)
            2
            sage: z.powermodm_ui(2^32-2, 14)
            2
            sage: z.powermodm_ui(2^32-1, 14)
            Traceback (most recent call last):                              # 32-bit
            ...                                                             # 32-bit
            OverflowError: exp (=4294967295) must be <= 4294967294          # 32-bit
            8              # 64-bit
            sage: z.powermodm_ui(2^65, 14)
            Traceback (most recent call last):
            ...
            OverflowError: exp (=36893488147419103232) must be <= 4294967294  # 32-bit
            OverflowError: exp (=36893488147419103232) must be <= 18446744073709551614     # 64-bit
        """
        if exp < 0:
            raise ValueError, "exp (=%s) must be nonnegative"%exp
        elif exp > MAX_UNSIGNED_LONG:
            raise OverflowError, "exp (=%s) must be <= %s"%(exp, MAX_UNSIGNED_LONG)
        cdef Integer x, _mod
        _mod = Integer(mod)
        x = PY_NEW(Integer)

        _sig_on
        mpz_powm_ui(x.value, self.value, exp, _mod.value)
        _sig_off

        return x

    def __int__(self):
        return int(mpz_get_pylong(self.value))

    def __long__(self):
        return mpz_get_pylong(self.value)

    def __float__(self):
        return mpz_get_d(self.value)

    def __hash__(self):
        return mpz_pythonhash(self.value)

    def factor(self, algorithm='pari'):
        """
        Return the prime factorization of the integer as a list of
        pairs $(p,e)$, where $p$ is prime and $e$ is a positive integer.

        INPUT:
            algorithm -- string
                 * 'pari' -- (default)  use the PARI c library
                 * 'kash' -- use KASH computer algebra system (requires
                             the optional kash package be installed)
        """
        import sage.rings.integer_ring
        return sage.rings.integer_ring.factor(self, algorithm=algorithm)

    def coprime_integers(self, m):
        """
        Return the positive integers $< m$ that are coprime to self.

        EXAMPLES:
            sage: n = 8
            sage: n.coprime_integers(8)
            [1, 3, 5, 7]
            sage: n.coprime_integers(11)
            [1, 3, 5, 7, 9]
            sage: n = 5; n.coprime_integers(10)
            [1, 2, 3, 4, 6, 7, 8, 9]
            sage: n.coprime_integers(5)
            [1, 2, 3, 4]
            sage: n = 99; n.coprime_integers(99)
            [1, 2, 4, 5, 7, 8, 10, 13, 14, 16, 17, 19, 20, 23, 25, 26, 28, 29, 31, 32, 34, 35, 37, 38, 40, 41, 43, 46, 47, 49, 50, 52, 53, 56, 58, 59, 61, 62, 64, 65, 67, 68, 70, 71, 73, 74, 76, 79, 80, 82, 83, 85, 86, 89, 91, 92, 94, 95, 97, 98]

        AUTHORS:
            -- Naqi Jaffery (2006-01-24): examples

        ALGORITHM: Naive -- compute lots of GCD's.  If this isn't good
        enough for you, please code something better and submit a
        patch.
        """
        # TODO -- make VASTLY faster
        v = []
        for n in range(1,m):
            if self.gcd(n) == 1:
                v.append(Integer(n))
        return v

    def divides(self, n):
        """
        Return True if self divides n.

        EXAMPLES:
            sage: Z = IntegerRing()
            sage: Z(5).divides(Z(10))
            True
            sage: Z(0).divides(Z(5))
            False
            sage: Z(10).divides(Z(5))
            False
        """
        cdef int t
        cdef Integer _n
        _n = Integer(n)
        if mpz_cmp_si(self.value, 0) == 0:
            return bool(mpz_cmp_si(_n.value, 0) == 0)
        _sig_on
        t = mpz_divisible_p(_n.value, self.value)
        _sig_off
        return bool(t)


    def valuation(self, p):
        """
        Return the p-adic valuation of self.

        INPUT:
            p -- an integer at least 2.

        EXAMPLE:
            sage: n = 60
            sage: n.valuation(2)
            2
            sage: n.valuation(3)
            1
            sage: n.valuation(7)
            0
            sage: n.valuation(1)
            Traceback (most recent call last):
            ...
            ValueError: You can only compute the valuation with respect to a integer larger than 1.

        We do not require that p is a prime:
            sage: (2^11).valuation(4)
            5
        """
        if self == 0:
            return sage.rings.infinity.infinity
        cdef Integer _p
        _p = Integer(p)
        if mpz_cmp_ui(_p.value,2) < 0:
            raise ValueError, "You can only compute the valuation with respect to a integer larger than 1."
        cdef int k
        k = 0
        while self % _p == 0:
            k = k + 1
            self = self.__floordiv__(_p)
        return Integer(k)

    def ord(self, p=None):
        """Synonym for valuation

        EXAMPLES:
        sage: n=12
        sage: n.ord(3)
        1
        """
        return self.valuation(p)

    def _lcm(self, Integer n):
        """
        Returns the least common multiple of self and $n$.

        EXAMPLES:
            sage: n = 60
            sage: n._lcm(150)
            300
        """
        cdef mpz_t x

        mpz_init(x)

        _sig_on
        mpz_lcm(x, self.value, n.value)
        _sig_off


        cdef Integer z
        z = PY_NEW(Integer)
        mpz_set(z.value,x)
        mpz_clear(x)
        return z

    def denominator(self):
        """
        Return the denominator of this integer.

        EXAMPLES:
            sage: x = 5
            sage: x.denominator()
            1
            sage: x = 0
            sage: x.denominator()
            1
        """
        return ONE

    def numerator(self):
        """
        Return the numerator of this integer.

        EXAMPLE:
            sage: x = 5
            sage: x.numerator()
            5

            sage: x = 0
            sage: x.numerator()
            0
        """
        return self

    def factorial(self):
        """
        Return the factorial $n!=1 \\cdot 2 \\cdot 3 \\cdots n$.
        Self must fit in an \\code{unsigned long int}.

        EXAMPLES:
            sage: for n in srange(7):
            ...    print n, n.factorial()
            0 1
            1 1
            2 2
            3 6
            4 24
            5 120
            6 720
        """
        if self < 0:
            raise ValueError, "factorial -- self = (%s) must be nonnegative"%self

        if mpz_cmp_ui(self.value,4294967295) > 0:
            raise ValueError, "factorial not implemented for n >= 2^32.\nThis is probably OK, since the answer would have billions of digits."

        cdef unsigned int n
        n = self

        cdef mpz_t x
        cdef Integer z

        mpz_init(x)

        _sig_on
        mpz_fac_ui(x, n)
        _sig_off

        z = PY_NEW(Integer)
        set_mpz(z, x)
        mpz_clear(x)
        return z

    def floor(self):
        """
        Return the floor of self, which is just self since self is an integer.

        EXAMPLES:
            sage: n = 6
            sage: n.floor()
            6
        """
        return self

    def ceil(self):
        """
        Return the ceiling of self, which is self since self is an integer.

        EXAMPLES:
            sage: n = 6
            sage: n.ceil()
            6
        """
        return self

    def is_one(self):
        r"""
        Returns \code{True} if the integers is $1$, otherwise \code{False}.

        EXAMPLES:
            sage: Integer(1).is_one()
            True
            sage: Integer(0).is_one()
            False
        """
        return bool(mpz_cmp_si(self.value, 1) == 0)

    def __nonzero__(self):
        r"""
        Returns \code{True} if the integers is not $0$, otherwise \code{False}.

        EXAMPLES:
            sage: Integer(1).is_zero()
            False
            sage: Integer(0).is_zero()
            True
        """
        return bool(mpz_cmp_si(self.value, 0) != 0)

    def is_unit(self):
        r"""
        Returns \code{true} if this integer is a unit, i.e., 1 or $-1$.

        EXAMPLES:
            sage: for n in srange(-2,3):
            ...    print n, n.is_unit()
            -2 False
            -1 True
            0 False
            1 True
            2 False
        """
        return bool(mpz_cmp_si(self.value, -1) == 0 or mpz_cmp_si(self.value, 1) == 0)

    def is_square(self):
        r"""
        Returns \code{True} if self is a perfect square

        EXAMPLES:
            sage: Integer(4).is_square()
            True
            sage: Integer(41).is_square()
            False
        """
        return bool(mpz_perfect_square_p(self.value))

    def is_prime(self):
        r"""
        Retuns \code{True} if self is prime

        EXAMPLES:
            sage: z = 2^31 - 1
            sage: z.is_prime()
            True
            sage: z = 2^31
            sage: z.is_prime()
            False
        """
        return bool(self._pari_().isprime())

    def is_pseudoprime(self):
        r"""
        Retuns \code{True} if self is a pseudoprime

        EXAMPLES:
            sage: z = 2^31 - 1
            sage: z.is_pseudoprime()
            True
            sage: z = 2^31
            sage: z.is_pseudoprime()
            False
        """
        return bool(self._pari_().ispseudoprime())

    def is_perfect_power(self):
        r"""
        Retuns \code{True} if self is a perfect power.

        EXAMPLES:
            sage: z = 8
            sage: z.is_perfect_power()
            True
            sage: z = 144
            sage: z.is_perfect_power()
            True
            sage: z = 10
            sage: z.is_perfect_power()
            False
        """
        return bool(mpz_perfect_power_p(self.value))

    def jacobi(self, b):
        r"""
        Calculate the Jacobi symbol $\left(\frac{self}{b}\right)$.

        EXAMPLES:
            sage: z = -1
            sage: z.jacobi(17)
            1
            sage: z.jacobi(19)
            -1
            sage: z.jacobi(17*19)
            -1
            sage: (2).jacobi(17)
            1
            sage: (3).jacobi(19)
            -1
            sage: (6).jacobi(17*19)
            -1
            sage: (6).jacobi(33)
            0
            sage: a = 3; b = 7
            sage: a.jacobi(b) == -b.jacobi(a)
            True
        """
        cdef long tmp
        if PY_TYPE_CHECK(b, int):
            tmp = b
            if (tmp & 1) == 0:
                raise ValueError, "Jacobi symbol not defined for even b."
            return mpz_kronecker_si(self.value, tmp)
        if not PY_TYPE_CHECK(b, Integer):
            b = Integer(b)
        if mpz_even_p((<Integer>b).value):
            raise ValueError, "Jacobi symbol not defined for even b."
        return mpz_jacobi(self.value, (<Integer>b).value)

    def kronecker(self, b):
        r"""
        Calculate the Kronecker symbol
        $\left(\frac{self}{b}\right)$ with the Kronecker extension
        $(self/2)=(2/self)$ when self odd, or $(self/2)=0$ when $self$ even.

        EXAMPLES:
        EXAMPLES:
            sage: z = 5
            sage: z.kronecker(41)
            1
            sage: z.kronecker(43)
            -1
            sage: z.kronecker(8)
            -1
            sage: z.kronecker(15)
            0
            sage: a = 2; b = 5
            sage: a.kronecker(b) == b.kronecker(a)
            True
        """
        if PY_TYPE_CHECK(b, int):
            return mpz_kronecker_si(self.value, b)
        if not PY_TYPE_CHECK(b, Integer):
            b = Integer(b)
        return mpz_kronecker(self.value, (<Integer>b).value)

    def square_free_part(self):
        """
        Return the square free part of $x$, i.e., a divisor z such that $x = z y^2$,
        for a perfect square $y^2$.

        EXAMPLES:
            sage: square_free_part(100)
            1
            sage: square_free_part(12)
            3
            sage: square_free_part(17*37*37)
            17
            sage: square_free_part(-17*32)
            -34
            sage: square_free_part(1)
            1
            sage: square_free_part(-1)
            -1
            sage: square_free_part(-2)
            -2
            sage: square_free_part(-4)
            -1
        """
        if self.is_zero():
            return self
        F = self.factor()
        n = Integer(1)
        for p, e in F:
            if e % 2 != 0:
                n = n * p
        return n * F.unit()

    def next_prime(self):
        r"""
        Returns the next prime after self

        EXAMPLES:
            sage: Integer(100).next_prime()
            101
            sage: Integer(0).next_prime()
            2
            sage: Integer(1001).next_prime()
            1009
        """
        return Integer( (self._pari_()+1).nextprime())

    def additive_order(self):
        """
        Return the additive order of self.

        EXAMPLES:
            sage: ZZ(0).additive_order()
            1
            sage: ZZ(1).additive_order()
            +Infinity
        """
        import sage.rings.infinity
        if self.is_zero():
            return Integer(1)
        else:
            return sage.rings.infinity.infinity

    def multiplicative_order(self):
        r"""
        Return the multiplicative order of self.

        EXAMPLES:
            sage: ZZ(1).multiplicative_order()
            1
            sage: ZZ(-1).multiplicative_order()
            2
            sage: ZZ(0).multiplicative_order()
            +Infinity
            sage: ZZ(2).multiplicative_order()
            +Infinity
        """
        import sage.rings.infinity
        if  mpz_cmp_si(self.value, 1) == 0:
                return Integer(1)
        elif mpz_cmp_si(self.value, -1) == 0:
                return Integer(2)
        else:
                return sage.rings.infinity.infinity

    def is_squarefree(self):
        """
        Returns True if this integer is not divisible by the square of
        any prime and False otherwise.

        EXAMPLES:
            sage: Integer(100).is_squarefree()
            False
            sage: Integer(102).is_squarefree()
            True
        """
        return self._pari_().issquarefree()

    def _pari_(self):
        """
        Returns the PARI version of this integer.

        EXAMPLES:
            sage: n = 9390823
            sage: m = n._pari_(); m
            9390823
            sage: type(m)
            <type 'sage.libs.pari.gen.gen'>

        ALGORITHM: Use base 10 Python string conversion, hence very
        very slow for large integers. If you can figure out how to
        input a number into PARI in hex, or otherwise optimize this,
        please implement it and send me a patch.
        """
        #if self._pari is None:
            # better to do in hex, but I can't figure out
            # how to input/output a number in hex in PARI!!
            # TODO: (I could just think carefully about raw bytes and make this all much faster...)
            #self._pari = sage.libs.pari.all.pari(str(self))
        #return self._pari
        return sage.libs.pari.all.pari(str(self))

    def _interface_init_(self):
        """
        Return canonical string to coerce this integer to any other math
        software, i.e., just the string representation of this integer
        in base 10.

        EXAMPLES:
            sage: n = 9390823
            sage: n._interface_init_()
            '9390823'
        """
        return str(self)

    def isqrt(self):
        r"""
        Returns the integer floor of the square root of self, or raises
        an \exception{ValueError} if self is negative.

        EXAMPLE:
            sage: a = Integer(5)
            sage: a.isqrt()
            2

            sage: Integer(-102).isqrt()
            Traceback (most recent call last):
            ...
            ValueError: square root of negative number not defined.
        """
        if self < 0:
            raise ValueError, "square root of negative number not defined."
        cdef Integer x
        x = PY_NEW(Integer)

        _sig_on
        mpz_sqrt(x.value, self.value)
        _sig_off

        return x


    def sqrt_approx(self, bits=None):
        r"""
        Returns the positive square root of self, possibly as a
        \emph{a real or complex number} if self is not a perfect
        integer square.

        INPUT:
            bits -- number of bits of precision.
                    If bits is not specified, the number of
                    bits of precision is at least twice the
                    number of bits of self.
        OUTPUT:
            integer, real number, or complex number.

        For the guaranteed integer square root of a perfect square
        (with error checking), use \code{self.square_root()}.

        EXAMPLE:
            sage: Z = IntegerRing()
            sage: Z(4).sqrt_approx(53)
            2.00000000000000
            sage: Z(2).sqrt_approx(53)
            1.41421356237310
            sage: Z(2).sqrt_approx(100)
            1.4142135623730950488016887242
            sage: n = 39188072418583779289; n.sqrt()
            6260037733
            sage: (100^100).sqrt_approx()
            10000000000000000000000000000000000000000000000000000000000000000000000000000000000000000000000000000.000000000000000000000000000000000000000000000000000000000000000000000000000000000000000000000000000000000000000000000000000000000000000000000000000000000000000000000000000000000000000000000000000000000000000000000000000000000000000000000000000000000000000000000000000000000000000000000000000000000000
            sage: (-1).sqrt_approx()
            1.00000000000000*I
            sage: (-1).sqrt()
            I
            sage: sqrt(-2)
            sqrt(2)*I
            sage: sqrt(-2.0)
            1.41421356237310*I
            sage: sqrt(97)
            sqrt(97)
            sage: n = 97; n.sqrt_approx(200)
            9.8488578017961047217462114149176244816961362874427641717232
        """
        if bits is None:
            bits = max(53, 2*(mpz_sizeinbase(self.value, 2)+2))

        if self < 0:
            import sage.rings.complex_field
            x = sage.rings.complex_field.ComplexField(bits)(self)
            return x.sqrt()
        else:
            import real_mpfr
            R = real_mpfr.RealField(bits)
            return R(self).sqrt()

    def sqrt(self):
        """
        Return the positive integer square root of self, or raises a ValueError
        if self is not a perfect square.

        EXAMPLES:
            sage: Integer(144).sqrt()
            12
            sage: Integer(102).sqrt()
            sqrt(102)
        """
        if self < 0:
            from sage.calculus.calculus import sqrt
            return sqrt(self)
        n = self.isqrt()
        if n * n == self:
            return n
        from sage.calculus.calculus import sqrt
        return sqrt(self)
        #raise ValueError, "self (=%s) is not a perfect square"%self


    def _xgcd(self, Integer n):
        r"""
        Return a triple $g, s, t \in\Z$ such that
        $$
           g = s \cdot \mbox{\rm self} + t \cdot n.
        $$

        EXAMPLES:
            sage: n = 6
            sage: g, s, t = n._xgcd(8)
            sage: s*6 + 8*t
            2
            sage: g
            2
        """
        cdef mpz_t g, s, t
        cdef object g0, s0, t0

        mpz_init(g)
        mpz_init(s)
        mpz_init(t)

        _sig_on
        mpz_gcdext(g, s, t, self.value, n.value)
        _sig_off

        g0 = PY_NEW(Integer)
        s0 = PY_NEW(Integer)
        t0 = PY_NEW(Integer)
        set_mpz(g0,g)
        set_mpz(s0,s)
        set_mpz(t0,t)
        mpz_clear(g)
        mpz_clear(s)
        mpz_clear(t)
        return g0, s0, t0

    cdef _lshift(self, long int n):
        """
        Shift self n bits to the left, i.e., quickly multiply by $2^n$.
        """
        cdef Integer x
        x = <Integer> PY_NEW(Integer)

        _sig_on
        if n < 0:
            mpz_fdiv_q_2exp(x.value, self.value, -n)
        else:
            mpz_mul_2exp(x.value, self.value, n)
        _sig_off
        return x

    def __lshift__(x,y):
        """
        Shift x y bits to the left.

        EXAMPLES:
            sage: 32 << 2
            128
            sage: 32 << int(2)
            128
            sage: int(32) << 2
            128
            sage: 1 >> 2.5
            Traceback (most recent call last):
            ...
            TypeError: unsupported operands for >>
        """
        try:
            if not PY_TYPE_CHECK(x, Integer):
                x = Integer(x)
            elif not PY_TYPE_CHECK(y, Integer):
                y = Integer(y)
            return (<Integer>x)._lshift(long(y))
        except TypeError:
            raise TypeError, "unsupported operands for <<"
        if PY_TYPE_CHECK(x, Integer) and isinstance(y, (Integer, int, long)):
            return (<Integer>x)._lshift(long(y))
        return bin_op(x, y, operator.lshift)

    cdef _rshift(Integer self, long int n):
        cdef Integer x
        x = <Integer> PY_NEW(Integer)

        _sig_on
        if n < 0:
            mpz_mul_2exp(x.value, self.value, -n)
        else:
            mpz_fdiv_q_2exp(x.value, self.value, n)
        _sig_off
        return x

    def __rshift__(x, y):
        """
        EXAMPLES:
            sage: 32 >> 2
            8
            sage: 32 >> int(2)
            8
            sage: int(32) >> 2
            8
            sage: 1<< 2.5
            Traceback (most recent call last):
            ...
            TypeError: unsupported operands for <<
        """
        try:
            if not PY_TYPE_CHECK(x, Integer):
                x = Integer(x)
            elif not PY_TYPE_CHECK(y, Integer):
                y = Integer(y)
            return (<Integer>x)._rshift(long(y))
        except TypeError:
            raise TypeError, "unsupported operands for >>"

        #if PY_TYPE_CHECK(x, Integer) and isinstance(y, (Integer, int, long)):
        #    return (<Integer>x)._rshift(long(y))
        #return bin_op(x, y, operator.rshift)

    cdef _and(Integer self, Integer other):
        cdef Integer x
        x = PY_NEW(Integer)
        mpz_and(x.value, self.value, other.value)
        return x

    def __and__(x, y):
        if PY_TYPE_CHECK(x, Integer) and PY_TYPE_CHECK(y, Integer):
            return (<Integer>x)._and(y)
        return bin_op(x, y, operator.and_)


    cdef _or(Integer self, Integer other):
        cdef Integer x
        x = PY_NEW(Integer)
        mpz_ior(x.value, self.value, other.value)
        return x

    def __or__(x, y):
        """
        Return the bitwise or of the integers x and y.

        EXAMPLES:
            sage: n = 8; m = 4
            sage: n.__or__(m)
            12
        """
        if PY_TYPE_CHECK(x, Integer) and PY_TYPE_CHECK(y, Integer):
            return (<Integer>x)._or(y)
        return bin_op(x, y, operator.or_)


    def __invert__(self):
        """
        Return the multiplicative interse of self, as a rational number.

        EXAMPLE:
            sage: n = 10
            sage: 1/n
            1/10
            sage: n.__invert__()
            1/10
        """
        return Integer(1)/self    # todo: optimize


    def inverse_mod(self, n):
        """
        Returns the inverse of self modulo $n$, if this inverse exists.
        Otherwise, raises a \exception{ZeroDivisionError} exception.

        INPUT:
           self -- Integer
           n -- Integer
        OUTPUT:
           x -- Integer such that x*self = 1 (mod m), or
                raises ZeroDivisionError.
        IMPLEMENTATION:
           Call the mpz_invert GMP library function.

        EXAMPLES:
            sage: a = Integer(189)
            sage: a.inverse_mod(10000)
            4709
            sage: a.inverse_mod(-10000)
            4709
            sage: a.inverse_mod(1890)
            Traceback (most recent call last):
            ...
            ZeroDivisionError: Inverse does not exist.
            sage: a = Integer(19)**100000
            sage: b = a*a
            sage: c = a.inverse_mod(b)
            Traceback (most recent call last):
            ...
            ZeroDivisionError: Inverse does not exist.
        """
        cdef mpz_t x
        cdef object ans
        cdef int r
        cdef Integer m
        m = Integer(n)

        if m == 1:
            return Integer(0)

        mpz_init(x)

        _sig_on
        r = mpz_invert(x, self.value, m.value)
        _sig_off

        if r == 0:
            raise ZeroDivisionError, "Inverse does not exist."
        ans = PY_NEW(Integer)
        set_mpz(ans,x)
        mpz_clear(x)
        return ans

    def gcd(self, n):
        """
        Return the greatest common divisor of self and $n$.

        EXAMPLE:
            sage: gcd(-1,1)
            1
            sage: gcd(0,1)
            1
            sage: gcd(0,0)
            0
            sage: gcd(2,2^6)
            2
            sage: gcd(21,2^6)
            1
        """
        cdef mpz_t g
        cdef object g0
        cdef Integer _n = Integer(n)

        mpz_init(g)


        _sig_on
        mpz_gcd(g, self.value, _n.value)
        _sig_off

        g0 = PY_NEW(Integer)
        set_mpz(g0,g)
        mpz_clear(g)
        return g0

    def crt(self, y, m, n):
        """
        Return the unique integer between $0$ and $mn$ that is
        congruent to the integer modulo $m$ and to $y$ modulo $n$.  We
        assume that~$m$ and~$n$ are coprime.
        """
        cdef object g, s, t
        cdef Integer _y, _m, _n
        _y = Integer(y); _m = Integer(m); _n = Integer(n)
        g, s, t = _m.xgcd(_n)
        if not g.is_one():
            raise ArithmeticError, "CRT requires that gcd of moduli is 1."
        # Now s*m + t*n = 1, so the answer is x + (y-x)*s*m, where x=self.
        return (self + (_y-self)*s*_m) % (_m*_n)

    def test_bit(self, index):
        r"""
        Return the bit at \code{index}.

        EXAMPLES:
            sage: w = 6
            sage: w.str(2)
            '110'
            sage: w.test_bit(2)
            1
            sage: w.test_bit(-1)
            0
        """
        cdef unsigned long int i
        i = index
        cdef Integer x
        x = Integer(self)
        return mpz_tstbit(x.value, i)


ONE = Integer(1)


def LCM_list(v):
    cdef int i, n
    cdef mpz_t z
    cdef Integer w

    n = len(v)

    if n == 0:
        return Integer(1)

    try:
        w = v[0]
        mpz_init_set(z, w.value)

        _sig_on
        for i from 1 <= i < n:
            w = v[i]
            mpz_lcm(z, z, w.value)
        _sig_off
    except TypeError:
        w = Integer(v[0])
        mpz_init_set(z, w.value)

        _sig_on
        for i from 1 <= i < n:
            w = Integer(v[i])
            mpz_lcm(z, z, w.value)
        _sig_off


    w = PY_NEW(Integer)
    mpz_set(w.value, z)
    mpz_clear(z)
    return w



def GCD_list(v):
    cdef int i, n
    cdef mpz_t z
    cdef Integer w

    n = len(v)

    if n == 0:
        return Integer(1)

    try:
        w = v[0]
        mpz_init_set(z, w.value)

        _sig_on
        for i from 1 <= i < n:
            w = v[i]
            mpz_gcd(z, z, w.value)
            if mpz_cmp_si(z, 1) == 0:
                _sig_off
                return Integer(1)
        _sig_off
    except TypeError:
        w = Integer(v[0])
        mpz_init_set(z, w.value)

        _sig_on
        for i from 1 <= i < n:
            w = Integer(v[i])
            mpz_gcd(z, z, w.value)
            if mpz_cmp_si(z, 1) == 0:
                _sig_off
                return Integer(1)
        _sig_off


    w = PY_NEW(Integer)
    mpz_set(w.value, z)
    mpz_clear(z)
    return w

def make_integer(s):
    cdef Integer r
    r = PY_NEW(Integer)
    r._reduce_set(s)
    return r


from random import randint
def random_integer(min=-2, max=2):
    cdef Integer x
    cdef int _min, _max, r
    try:
        _min = min
        _max = max
        x = PY_NEW(Integer)
        r = random() % (_max - _min + 1) + _min
        mpz_set_si(x.value, r)
        return x
    except OverflowError:
        return Integer(randint(min,max))


############### INTEGER CREATION CODE #####################
######## There is nothing to see here, move along   #######

cdef extern from *:

    ctypedef struct RichPyObject "PyObject"

    # We need a PyTypeObject with elements so we can
    # get and set tp_new, tp_dealloc, tp_flags, and tp_basicsize
    ctypedef struct RichPyTypeObject "PyTypeObject":

        # We replace this one
        PyObject*      (*    tp_new) ( RichPyTypeObject*, PyObject*, PyObject*)

        # Not used, may be useful to determine correct memory management function
        RichPyObject *(*   tp_alloc) ( RichPyTypeObject*, size_t )

        # We replace this one
        void           (*tp_dealloc) ( PyObject*)

        # Not used, may be useful to determine correct memory management function
        void          (*    tp_free) ( PyObject* )

        # sizeof(Object)
        size_t tp_basicsize

        # We set a flag here to circumvent the memory manager
        long tp_flags

    cdef long Py_TPFLAGS_HAVE_GC

    # We need a PyObject where we can get/set the refcnt directly
    # and access the type.
    ctypedef struct RichPyObject "PyObject":
        int ob_refcnt
        RichPyTypeObject* ob_type

    # Allocation
    RichPyObject* PyObject_MALLOC(int)

    # Useful for debugging, see below
    void PyObject_INIT(RichPyObject *, RichPyTypeObject *)

    # Free
    void PyObject_FREE(PyObject*)


# We need a couple of internal GMP datatypes.

# This may be potentialy very dangerous as it reaches
# deeply into the internal structure of GMP which may not
# be consistant across future versions of GMP.
# See extensive note in the fast_tp_new() function below.

cdef extern from "gmp.h":
    ctypedef void* mp_ptr #"mp_ptr"

    # We allocate _mp_d directly (mpz_t is typedef of this in GMP)
    ctypedef struct __mpz_struct "__mpz_struct":
        mp_ptr _mp_d
        size_t _mp_alloc
        size_t _mp_size

    # sets the three free, alloc, and realloc function pointers to the
    # memory management functions set in GMP. Accepts NULL pointer.
    # Potentially dangerous if changed by calling
    # mp_set_memory_functions again after we initialized this module.
    void mp_get_memory_functions (void *(**alloc) (size_t), void *(**realloc)(void *, size_t, size_t), void (**free) (void *, size_t))

    # GMP's configuration of how many Bits are stuffed into a limb
    cdef int __GMP_BITS_PER_MP_LIMB

# This variable holds the size of any Integer object in bytes.
cdef int sizeof_Integer

# We use a global Integer element to steal all the references
# from.  DO NOT INITIALIZE IT AGAIN and DO NOT REFERENCE IT!
cdef Integer global_dummy_Integer
global_dummy_Integer = Integer()

# Accessing the .value attribute of an Integer object causes Pyrex to
# refcount it. This is problematic, because that causes overhead and
# more importantly an infinite loop in the destructor. If you refcount
# in the destructor and the refcount reaches zero (which is true
# everytime) the destructor is called.
#
# To avoid this we calculate the byte offset of the value member and
# remember it in this variable.
#
# Eventually this may be rendered obsolete by a change in SageX allowing
# non-reference counted extension types.
cdef long mpz_t_offset


# stores the GMP alloc function
cdef void * (* mpz_alloc)(size_t)

# stores the GMP free function
cdef void (* mpz_free)(void *, size_t)

# A global  pool for performance when integers are rapidly created and destroyed.
# It operates on the following principles:
#
# - The pool starts out empty.
# - When an new integer is needed, one from the pool is returned
#   if available, otherwise a new Integer object is created
# - When an integer is collected, it will add it to the pool
#   if there is room, otherwise it will be deallocated.

cdef enum:
    integer_pool_size = 100 # Pyrex has no way of defining constants

cdef PyObject* integer_pool[integer_pool_size]
cdef int integer_pool_count = 0

# used for profiling the pool
cdef int total_alloc = 0
cdef int use_pool = 0

# The signature of tp_new is
# PyObject* tp_new(RichPyTypeObject *t, PyObject *a, PyObject *k).
# However we only use t in this implementation.
#
# t in this case is the Integer TypeObject.

cdef PyObject* fast_tp_new(RichPyTypeObject *t, PyObject *a, PyObject *k):

    global integer_pool, integer_pool_count, total_alloc, use_pool

    cdef RichPyObject* new

    # for profiling pool usage
    # total_alloc += 1

    # If there is a ready integer in the pool, we will
    # decrement the counter and return that.

    if integer_pool_count > 0:

        # for profiling pool usage
        # use_pool += 1

        integer_pool_count -= 1
        new = <RichPyObject *> integer_pool[integer_pool_count]

    # Otherwise, we have to create one.

    else:

        # allocate enough room for the Integer, sizeof_Integer is
        # sizeof(Integer). The use of PyObject_MALLOC directly
        # assumes that Integers are not garbage collected, i.e.
        # they do not pocess references to other Python
        # objects (Aas indicated by the Py_TPFLAGS_HAVE_GC flag).
        # See below for a more detailed description.

        new = PyObject_MALLOC( sizeof_Integer )

        # Now set every member as set in z, the global dummy Integer
        # created before this tp_new started to operate.

        memcpy(new, (<void*>global_dummy_Integer), sizeof_Integer )

        # This line is only needed if Python is compiled in debugging
        # mode './configure --with-pydebug'. If that is the case a Python
        # object has a bunch of debugging fields which are initialized
        # with this macro. For speed reasons, we don't call it if Python
        # is not compiled in debug mode. So uncomment the following line
        # if you are debugging Python.

        #PyObject_INIT(new, (<RichPyObject*>global_dummy_Integer).ob_type)

        # We take the address 'new' and move mpz_t_offset bytes (chars)
        # to the address of 'value'. We treat that address as a pointer
        # to a mpz_t struct and allocate memory for the _mp_d element of
        # that struct. We allocate one limb.
        #
        # What is done here is potentialy very dangerous as it reaches
        # deeply into the internal structure of GMP. Consequently things
        # may break if a new release of GMP changes some internals. To
        # emphazise this, this is what the GMP manual has to say about
        # the documentation for the struct we are using:
        #
        #  "This chapter is provided only for informational purposes and the
        #  various internals described here may change in future GMP releases.
        #  Applications expecting to be compatible with future releases should use
        #  only the documented interfaces described in previous chapters."
        #
        # If this line is used SAGE is not such an application.
        #
        # The clean version of the following line is:
        #
        #  mpz_init(( <mpz_t>(<char *>new + mpz_t_offset) )
        #
        # We save time both by avoiding an extra function call and
        # because the rest of the mpz struct was already initalized
        # fully using the memcpy above.

        (<__mpz_struct *>( <char *>new + mpz_t_offset) )._mp_d = <mp_ptr>mpz_alloc(__GMP_BITS_PER_MP_LIMB >> 3)

    # The global_dummy_Integer may have a reference count larger than
    # one, but it is expected that newly created objects have a
    # reference count of one. This is potentially unneeded if
    # everybody plays nice, because the gobal_dummy_Integer has only
    # one reference in that case.

    # Objects from the pool have reference count zero, so this
    # needs to be set in this case.

    new.ob_refcnt = 1

    return new

cdef void fast_tp_dealloc(PyObject* o):

    # If there is room in the pool for a used integer object,
    # then put it in rather than deallocating it.

    global integer_pool, integer_pool_count

    if integer_pool_count < integer_pool_size:

        # Here we free any extra memory used by the mpz_t by
        # setting it to a single limb.
        if (<__mpz_struct *>( <char *>o + mpz_t_offset))._mp_alloc > 1:
            _mpz_realloc(<mpz_t *>( <char *>o + mpz_t_offset), 1)

        # It's cheap to zero out an integer, so do it here.
        (<__mpz_struct *>( <char *>o + mpz_t_offset))._mp_size = 0

        # And add it to the pool.
        integer_pool[integer_pool_count] = o
        integer_pool_count += 1
        return

    # Again, we move to the mpz_t and clear it. See above, why this is evil.
    # The clean version of this line would be:
    #   mpz_clear(<mpz_t>(<char *>o + mpz_t_offset))

    mpz_free((<__mpz_struct *>( <char *>o + mpz_t_offset) )._mp_d, 0)

    # Free the object. This assumes that Py_TPFLAGS_HAVE_GC is not
    # set. If it was set another free function would need to be
    # called.

    PyObject_FREE(o)

hook_fast_tp_functions()

def hook_fast_tp_functions():
    """
    """
    global global_dummy_Integer, mpz_t_offset, sizeof_Integer

    cdef long flag

    cdef RichPyObject* o
    o = <RichPyObject*>global_dummy_Integer

    # By default every object created in Pyrex is garbage
    # collected. This means it may have references to other objects
    # the Garbage collector has to look out for. We remove this flag
    # as the only reference an Integer has is to the global Integer
    # ring. As this object is unique we don't need to garbage collect
    # it as we always have a module level reference to it. If another
    # attribute is added to the Integer class this flag removal so as
    # the alloc and free functions may not be used anymore.
    # This object will still be reference counted.
    flag = Py_TPFLAGS_HAVE_GC
    o.ob_type.tp_flags = <long>(o.ob_type.tp_flags & (~flag))

    # calculate the offset of the GMP mpz_t to avoid casting to/from
    # an Integer which includes reference counting. Reference counting
    # is bad in constructors and destructors as it potentially calls
    # the destructor.
    # Eventually this may be rendered obsolete by a change in SageX allowing
    # non-reference counted extension types.
    mpz_t_offset = <char *>(&global_dummy_Integer.value) - <char *>o

    # store how much memory needs to be allocated for an Integer.
    sizeof_Integer = o.ob_type.tp_basicsize

    # get the functions to do memory management for the GMP elements
    # WARNING: if the memory management functions are changed after
    # this initialisation, we are/you are doomed.

    mp_get_memory_functions(&mpz_alloc, NULL, &mpz_free)

    # Finally replace the functions called when an Integer needs
    # to be constructed/destructed.
    o.ob_type.tp_new = &fast_tp_new
    o.ob_type.tp_dealloc = &fast_tp_dealloc

def time_alloc_list(n):
    cdef int i
    l = []
    for i from 0 <= i < n:
        l.append(PY_NEW(Integer))

    return l

def time_alloc(n):
    cdef int i
    for i from 0 <= i < n:
        z = PY_NEW(Integer)

def pool_stats():
    print "Used pool %s / %s times" % (use_pool, total_alloc)
    print "Pool contains %s / %s items" % (integer_pool_count, integer_pool_size)

cdef integer(x):
    if PY_TYPE_CHECK(x, Integer):
        return x
    return Integer(x)<|MERGE_RESOLUTION|>--- conflicted
+++ resolved
@@ -12,12 +12,9 @@
     -- David Harvey (2006-09-16): attempt to optimise Integer constructor
     -- Rishikesh (2007-02-25): changed quo_rem so that the rem is positive
     -- David Harvey, Martin Albrecht, Robert Bradshaw (2007-03-01): optimized Integer constructor and pool
-<<<<<<< HEAD
     -- Pablo De Napoli (2007-04-01): multiplicative_order should return +infinity for non zero numbers
-=======
     -- Robert Bradshaw (2007-04-12): is_perfect_power, Jacobi symbol (with Kronecker extension)
                                      Convert some methods to use GMP directly rather than pari, Integer() -> PY_NEW(Integer)
->>>>>>> 3554a432
 
 EXAMPLES:
    Add 2 integers:
