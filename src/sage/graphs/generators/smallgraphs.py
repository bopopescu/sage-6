# -*- coding: utf-8 -*-
r"""
Small graphs

The methods defined here appear in :mod:`sage.graphs.graph_generators`.
"""
#*****************************************************************************
#           Copyright (C) 2006 Robert L. Miller <rlmillster@gmail.com>
#                              and Emily A. Kirkman
#           Copyright (C) 2009 Michael C. Yurko <myurko@gmail.com>
#
#  Distributed under the terms of the GNU General Public License (GPL)
#  as published by the Free Software Foundation; either version 2 of
#  the License, or (at your option) any later version.
#                  http://www.gnu.org/licenses/
#*****************************************************************************


# import from Sage library
from sage.graphs.graph import Graph
from math import sin, cos, pi
from sage.graphs.graph_plot import _circle_embedding, _line_embedding

#######################################################################
#   Named Graphs
#######################################################################

def HarborthGraph():
    r"""
    Return the Harborth Graph

    The Harborth graph has 104 edges and 52 vertices, and is the smallest known
    example of a 4-regular matchstick graph. For more information, see the
    :wikipedia:`Harborth_graph`.

    EXAMPLES::

        sage: g = graphs.HarborthGraph(); g
        Harborth Graph: Graph on 52 vertices
        sage: g.is_regular(4)
        True

    """
    g = Graph(':s_OGKI?@_?g[QABAo__YEFCp@?iIEbqHWuWLbbh?}[OfcXpGhNHdYPY_SgdYX]'+
              'pZkfJPuo[lfZHys^mFcDs}`pG{UNNgoHC}DIgrI[qjMhTyDQrQlVydrBYmWkn',
              loops=False, multiedges=False)

    g.set_pos({ 0: ( 51.5, 400.0),  1: ( 90.6, 308.0),  2: ( 90.6, 492.0),
                3: (129.8, 216.0),  4: (129.8, 584.0),  5: (150.7, 387.9),
                6: (150.7, 412.1),  7: (169.0, 124.0),  8: (169.0, 676.0),
                9: (189.9, 295.9), 10: (189.9, 504.1), 11: (229.1, 203.9),
               12: (229.1, 596.1), 13: (250.0, 400.0), 14: (251.4, 180.6),
               15: (251.4, 619.4), 16: (256.1, 300.2), 17: (256.1, 499.8),
               18: (259.3, 080.9), 19: (259.3, 719.1), 20: (333.8, 237.2),
               21: (333.8, 562.8), 22: (341.7, 137.5), 23: (341.7, 662.5),
               24: (350.0, 037.9), 25: (350.0, 336.0), 26: (350.0, 464.0),
               27: (350.0, 762.1), 28: (358.3, 137.5), 29: (358.3, 662.5),
               30: (366.2, 237.2), 31: (366.2, 562.8), 32: (440.7, 080.9),
               33: (440.7, 719.1), 34: (443.9, 300.2), 35: (443.9, 499.8),
               36: (448.6, 180.6), 37: (448.6, 619.4), 38: (450.0, 400.0),
               39: (470.9, 203.9), 40: (470.9, 596.1), 41: (510.1, 295.9),
               42: (510.1, 504.1), 43: (531.0, 124.0), 44: (531.0, 676.0),
               45: (549.3, 387.9), 46: (549.3, 412.1), 47: (570.2, 216.0),
               48: (570.2, 584.0), 49: (609.4, 308.0), 50: (609.4, 492.0),
               51: (648.5, 400.0)})
    g.name("Harborth Graph")
    return g


def HarriesGraph(embedding=1):
    r"""
    Returns the Harries Graph.

    The Harries graph is a Hamiltonian 3-regular graph on 70
    vertices. See the :wikipedia:`Wikipedia page on the Harries
    graph <Harries_graph>`.

    The default embedding here is to emphasize the graph's 4 orbits.
    This graph actually has a funny construction. The following
    procedure gives an idea of it, though not all the adjacencies
    are being properly defined.

    #. Take two disjoint copies of a :meth:`Petersen graph
       <PetersenGraph>`. Their vertices will form an orbit of the
       final graph.

    #. Subdivide all the edges once, to create 15+15=30 new
       vertices, which together form another orbit.

    #. Create 15 vertices, each of them linked to 2 corresponding
       vertices of the previous orbit, one in each of the two
       subdivided Petersen graphs. At the end of this step all
       vertices from the previous orbit have degree 3, and the only
       vertices of degree 2 in the graph are those that were just
       created.

    #. Create 5 vertices connected only to the ones from the
       previous orbit so that the graph becomes 3-regular.

    INPUT:

    - ``embedding`` -- two embeddings are available, and can be
      selected by setting ``embedding`` to 1 or 2.

    EXAMPLES::

        sage: g = graphs.HarriesGraph()
        sage: g.order()
        70
        sage: g.size()
        105
        sage: g.girth()
        10
        sage: g.diameter()
        6
        sage: g.show(figsize=[10, 10])   # long time
        sage: graphs.HarriesGraph(embedding=2).show(figsize=[10, 10])   # long time

    TESTS::

        sage: graphs.HarriesGraph(embedding=3)
        Traceback (most recent call last):
        ...
        ValueError: The value of embedding must be 1 or 2.

    """
    from sage.graphs.generators.families import LCFGraph
    g = LCFGraph(70, [-29, -19, -13, 13, 21, -27, 27, 33, -13, 13,
                             19, -21, -33, 29], 5)
    g.name("Harries Graph")

    if embedding == 1:
        gpos = g.get_pos()
        ppos = PetersenGraph().get_pos()

        # The graph's four orbits
        o = [None]*4
        o[0] = [0, 2, 6, 8, 14, 16, 20, 22, 28, 30, 34, 36, 42, 44, 48, 50,
                56, 58, 62, 64]
        o[1] = [1, 3, 5, 7, 9, 13, 15, 17, 19, 21, 23, 27, 29, 31, 33, 35,
                37, 41, 43, 45, 47, 49, 51, 55, 57, 59, 61, 63, 65, 69]
        o[2] = [60, 10, 12, 4, 24, 26, 18, 38, 40, 32, 52, 54, 46, 66, 68]
        o[3] = [11, 25, 39, 53, 67]

        # Correspondence between the vertices of one of the two Petersen
        # graphs on o[0] and the vertices of a standard Petersen graph
        # object
        g_to_p = {0: 0, 2: 1, 42: 5, 44: 8, 14: 7, 16: 2, 56: 9, 58: 6,
                  28: 4, 30: 3}

        # Correspondence between the vertices of the other Petersen graph
        # on o[0] and the vertices of the first one
        g_to_g = {64: 44, 34: 0, 36: 28, 6: 2, 8: 58, 48: 16, 50: 30,
                  20: 14, 22: 56, 62: 42}

        # Position for the vertices from the first copy
        for v, i in g_to_p.iteritems():
            gpos[v] = ppos[i]

        # Position for the vertices in the second copy. Moves the first,
        # too.
        offset = 3.5
        for v, i in g_to_g.iteritems():
            x, y = gpos[i]
            gpos[v] = (x + offset*0.5, y)
            gpos[i] = (x - offset*0.5, y)

        # Vertices from o[1]. These are actually the "edges" of the
        # copies of Petersen.
        for v in o[1]:
            p1, p2 = [gpos[x] for x in g.neighbors(v) if x in o[0]]
            gpos[v] = ((p1[0] + p2[0])/2, (p1[1] + p2[1])/2)

        # 15 vertices from o[2]
        for i, v in enumerate(o[2]):
            gpos[v] = (-1.75 + i*.25, 2)

        # 5 vertices from o[3]
        for i, v in enumerate(o[3]):
            gpos[v] = (-1 + i*.5, 2.5)

        return g

    elif embedding == 2:
        return g
    else:
        raise ValueError("The value of embedding must be 1 or 2.")

def HarriesWongGraph(embedding=1):
    r"""
    Returns the Harries-Wong Graph.

    See the :wikipedia:`Wikipedia page on the Harries-Wong graph
    <Harries-Wong_graph>`.

    *About the default embedding:*

    The default embedding is an attempt to emphasize the graph's
    8 (!!!) different orbits. In order to understand this better,
    one can picture the graph as being built in the following way:

        #. One first creates a 3-dimensional cube (8 vertices, 12
           edges), whose vertices define the first orbit of the
           final graph.

        #. The edges of this graph are subdivided once, to create 12
           new vertices which define a second orbit.

        #. The edges of the graph are subdivided once more, to
           create 24 new vertices giving a third orbit.

        #. 4 vertices are created and made adjacent to the vertices
           of the second orbit so that they have degree
           3. These 4 vertices also define a new orbit.

        #. In order to make the vertices from the third orbit
           3-regular (they all miss one edge), one creates a binary
           tree on 1 + 3 + 6 + 12 vertices. The leaves of this new
           tree are made adjacent to the 12 vertices of the third
           orbit, and the graph is now 3-regular. This binary tree
           contributes 4 new orbits to the Harries-Wong graph.

    INPUT:

    - ``embedding`` -- two embeddings are available, and can be
      selected by setting ``embedding`` to 1 or 2.

    EXAMPLES::

        sage: g = graphs.HarriesWongGraph()
        sage: g.order()
        70
        sage: g.size()
        105
        sage: g.girth()
        10
        sage: g.diameter()
        6
        sage: orbits = g.automorphism_group(orbits=True)[-1]
        sage: g.show(figsize=[15, 15], partition=orbits)   # long time

    Alternative embedding::

        sage: graphs.HarriesWongGraph(embedding=2).show()

    TESTS::

        sage: graphs.HarriesWongGraph(embedding=3)
        Traceback (most recent call last):
        ...
        ValueError: The value of embedding must be 1 or 2.
    """

    L = [9, 25, 31, -17, 17, 33, 9, -29, -15, -9, 9, 25, -25, 29, 17, -9,
         9, -27, 35, -9, 9, -17, 21, 27, -29, -9, -25, 13, 19, -9, -33,
         -17, 19, -31, 27, 11, -25, 29, -33, 13, -13, 21, -29, -21, 25,
         9, -11, -19, 29, 9, -27, -19, -13, -35, -9, 9, 17, 25, -9, 9, 27,
         -27, -21, 15, -9, 29, -29, 33, -9, -25]

    from sage.graphs.generators.families import LCFGraph
    g = LCFGraph(70, L, 1)
    g.name("Harries-Wong graph")

    if embedding == 1:
        d = g.get_pos()

        # Binary tree (left side)
        d[66] = (-9.5, 0)
        _line_embedding(g, [37, 65, 67], first=(-8, 2.25),
                last=(-8, -2.25))
        _line_embedding(g, [36, 38, 64, 24, 68, 30], first=(-7, 3),
                last=(-7, -3))
        _line_embedding(g, [35, 39, 63, 25, 59, 29, 11, 5, 55, 23, 69, 31],
                first=(-6, 3.5), last=(-6, -3.5))

        # Cube, corners: [9, 15, 21, 27, 45, 51, 57, 61]
        _circle_embedding(g, [61, 9], center=(0, -1.5), shift=.2,
                radius=4)
        _circle_embedding(g, [27, 15], center=(0, -1.5), shift=.7,
                radius=4*.707)
        _circle_embedding(g, [51, 21], center=(0, 2.5), shift=.2,
                radius=4)
        _circle_embedding(g, [45, 57], center=(0, 2.5), shift=.7,
                radius=4*.707)

        # Cube, subdivision
        _line_embedding(g, [21, 22, 43, 44, 45], first=d[21], last=d[45])
        _line_embedding(g, [21, 4, 3, 56, 57], first=d[21], last=d[57])
        _line_embedding(g, [57, 12, 13, 14, 15], first=d[57], last=d[15])
        _line_embedding(g, [15, 6, 7, 8, 9], first=d[15], last=d[9])
        _line_embedding(g, [9, 10, 19, 20, 21], first=d[9], last=d[21])
        _line_embedding(g, [45, 54, 53, 52, 51], first=d[45], last=d[51])
        _line_embedding(g, [51, 50, 49, 58, 57], first=d[51], last=d[57])
        _line_embedding(g, [51, 32, 33, 34, 61], first=d[51], last=d[61])
        _line_embedding(g, [61, 62, 41, 40, 27], first=d[61], last=d[27])
        _line_embedding(g, [9, 0, 1, 26, 27], first=d[9], last=d[27])
        _line_embedding(g, [27, 28, 47, 46, 45], first=d[27], last=d[45])
        _line_embedding(g, [15, 16, 17, 60, 61], first=d[15], last=d[61])

        # Top vertices
        _line_embedding(g, [2, 18, 42, 48], first=(-1, 7), last=(3, 7))

        return g

    elif embedding == 2:
        return g
    else:
        raise ValueError("The value of embedding must be 1 or 2.")

def WellsGraph():
    r"""
    Returns the Wells graph.

    For more information on the Wells graph (also called Armanios-Wells graph),
    see `this page <http://www.win.tue.nl/~aeb/graphs/Wells.html>`_.

    The implementation follows the construction given on page 266 of
    [BCN89]_. This requires to create intermediate graphs and run a small
    isomorphism test, while everything could be replaced by a pre-computed list
    of edges : I believe that it is better to keep "the recipe" in the code,
    however, as it is quite unlikely that this could become the most
    time-consuming operation in any sensible algorithm, and .... "preserves
    knowledge", which is what open-source software is meant to do.

    EXAMPLES::

        sage: g = graphs.WellsGraph(); g
        Wells graph: Graph on 32 vertices
        sage: g.order()
        32
        sage: g.size()
        80
        sage: g.girth()
        5
        sage: g.diameter()
        4
        sage: g.chromatic_number()
        4
        sage: g.is_regular(k=5)
        True

    REFERENCES:

    .. [BCN89] A. E. Brouwer, A. M. Cohen, A. Neumaier,
      Distance-Regular Graphs,
      Springer, 1989.
    """
    from platonic_solids import DodecahedralGraph
    from basic import CompleteBipartiteGraph

    # Following the construction from the book "Distance-regular graphs"
    dodecahedron = DodecahedralGraph()

    # Vertices at distance 3 in the Dodecahedron
    distance3 = dodecahedron.distance_graph([3])

    # Building the graph whose line graph is the dodecahedron.
    b = CompleteBipartiteGraph(5,5)
    b.delete_edges([(0,5), (1,6), (2,7), (3,8), (4,9)])

    # Computing the isomorphism between the two
    b = b.line_graph(labels = False)
    _, labels = distance3.is_isomorphic(b, certify = True)

    # The relabeling that the books claims to exist.
    for v,new_name in labels.items():
        x,y = new_name
        labels[v] = (x%5,y%5)

    dodecahedron.relabel(labels)

    # Checking that the above computations indeed produces a good labeling.
    for u in dodecahedron:
        for v in dodecahedron:
            if u == v:
                continue

            if (u[0] != v[0]) and (u[1] != v[1]):
                continue

            if dodecahedron.distance(u,v) != 3:
                raise ValueError("There is something wrong going on !")

    # The graph we will return, starting from the dodecahedron
    g = dodecahedron

    # Good ! Now adding 12 new vertices
    for i in range(5):
        g.add_edge((i,'+'),('inf','+'))
        g.add_edge((i,'-'),('inf','-'))
        for k in range(5):
            if k == i:
                continue
            g.add_edge((i,'+'),(i,k))
            g.add_edge((i,'-'),(k,i))

    g.name("Wells graph")

    # Giving our graph a "not-so-bad" layout
    g.relabel({
            (1, 3): 8, (3, 0): 18, (3, '+'): 22, (2, 1): 13,
            (1, '+'): 10, (0, 3): 2, (2, '+'): 16, ('inf', '-'): 31,
            (4, 0): 24, (1, 2): 7, (4, '+'): 28, (0, '-'): 5,
            (0, 4): 3, (4, 1): 25, (2, '-'): 17, (3, 2): 20,
            (3, '-'): 23, (1, '-'): 11, (1, 4): 9, (2, 3): 14,
            ('inf', '+'): 30, (4, 2): 26, (1, 0): 6, (0, 1): 0,
            (3, 1): 19, (0, 2): 1, (2, 0): 12, (4, '-'): 29,
            (0, '+'): 4, (4, 3): 27, (3, 4): 21, (2, 4): 15})

    p = [(1, 29, 20, 13, 12, 28, 14, 7),
         (2, 5, 30, 23, 18, 4, 31, 22),
         (3, 17, 21, 9, 24, 16, 27, 25),
         (6, 10, 8, 15, 0, 11, 19, 26)]

    from sage.graphs.graph_plot import _circle_embedding
    _circle_embedding(g, p[0], radius = 1)
    _circle_embedding(g, p[1], radius = .9)
    _circle_embedding(g, p[2], radius = .8)
    _circle_embedding(g, p[3], radius = .7)

    return g

def Cell600(embedding=1):
    r"""
    Returns the 600-Cell graph

    This is the adjacency graph of the 600-cell. It has 120 vertices and 720
    edges. For more information, see the :wikipedia:`600-cell`.

    INPUT:

    - ``embedding`` (1 (default) or 2) -- two different embeddings for a plot.

    EXAMPLES::

        sage: g = graphs.Cell600()      # long time
        sage: g.size()                  # long time
        720
        sage: g.is_regular(12)          # long time
        True
        sage: g.is_vertex_transitive()  # long time
        True
    """
    from sage.rings.rational_field import QQ
    from sage.rings.polynomial.polynomial_ring import polygen
    from sage.rings.number_field.number_field import NumberField
    from sage.modules.free_module import VectorSpace
    from sage.groups.perm_gps.permgroup_named import AlternatingGroup

    x = polygen(QQ, 'x')
    K = NumberField(x ** 2 - x - 1, 'f')
    f = K.gen()
    K4 = VectorSpace(K, 4)

    # first 96 vertices
    step = [[a * f / 2, b * K(1) / 2, c * (f - 1) / 2, 0]
            for a in [-1, 1] for b in [-1, 1] for c in [-1, 1]]
    vert96 = [K4([v[s(1) - 1], v[s(2) - 1], v[s(3) - 1], v[s(4) - 1]])
              for v in step for s in AlternatingGroup(4)]

    # 16 more vertices
    vert16 = [K4([K(a) / 2, K(b) / 2, K(c) / 2, K(d) / 2])
              for a in [-1, 1] for b in [-1, 1]
              for c in [-1, 1] for d in [-1, 1]]

    # 8 last vertices
    vert8 = [K4([1, 0, 0, 0]), K4([-1, 0, 0, 0]),
             K4([0, 1, 0, 0]), K4([0, -1, 0, 0]),
             K4([0, 0, 1, 0]), K4([0, 0, -1, 0]),
             K4([0, 0, 0, 1]), K4([0, 0, 0, -1])]

    # all vertices together
    U = vert96 + vert16 + vert8

    g = Graph([range(120), lambda i, j: U[i].inner_product(U[j]) == f / 2])

    # Embedding
    from sage.graphs.graph_plot import _circle_embedding
    if embedding == 1:
        pos = [0, 1, 3, 13, 78, 90, 93, 110, 29, 104, 11, 48, 107, 83, 92, 55,
               32, 16, 117, 24, 26, 56, 52, 47, 75, 72, 66, 112, 27, 115, 21,
               33, 118, 79, 91, 37, 2, 5, 96, 31, 82, 88, 94, 74, 50, 28, 20,
               105, 45, 99, 70, 25, 101, 54, 46, 51, 17, 35, 98, 41, 84, 85,
               87, 73, 18, 6, 9, 97, 65, 103, 95, 36, 100, 23, 8, 43, 68, 76,
               116, 60, 62, 44, 40, 59, 15, 12, 30, 113, 63, 114, 81, 69, 119,
               19, 7, 49, 86, 89, 111, 67, 22, 4, 10, 14, 38, 64, 80, 102, 57,
               108, 34, 61, 106, 42, 58, 39, 77, 71, 109, 53]
    else:
        pos = [0, 1, 2, 3, 4, 6, 7, 8, 10, 13, 14, 21, 37, 103, 36, 65, 113,
               25, 80, 26, 12, 78, 24, 83, 54, 66, 114, 46, 63, 101, 109, 93,
               79, 75, 51, 44, 31, 119, 43, 5, 57, 100, 11, 108, 34, 41, 69,
               96, 82, 116, 68, 64, 47, 102, 52, 35, 17, 76, 110, 38, 84, 85,
               86, 87, 88, 90, 91, 92, 94, 73, 74, 81, 49, 104, 48, 29, 112,
               61, 20, 62, 72, 18, 60, 23, 42, 30, 115, 58, 27, 106, 98, 9, 19,
               15, 39, 56, 67, 118, 55, 89, 45, 107, 95, 99, 70, 53, 33, 111,
               22, 117, 32, 28, 59, 105, 40, 71, 77, 16, 97, 50]

    _circle_embedding(g, pos)

    return g

def Cell120():
    r"""
    Returns the 120-Cell graph

    This is the adjacency graph of the 120-cell. It has 600 vertices and 1200
    edges. For more information, see the :wikipedia:`120-cell`.

    EXAMPLES::

        sage: g = graphs.Cell120()      # long time
        sage: g.size()                  # long time
        1200
        sage: g.is_regular(4)           # long time
        True
        sage: g.is_vertex_transitive()  # long time
        True
    """
    from sage.rings.rational_field import QQ
    from sage.rings.polynomial.polynomial_ring import polygen
    from sage.rings.number_field.number_field import NumberField
    from sage.modules.free_module import VectorSpace
    from sage.groups.perm_gps.permgroup_named import AlternatingGroup
    from sage.combinat.permutation import Permutations

    x = polygen(QQ, 'x')
    K = NumberField(x ** 2 - x - 1, 'f')
    f = K.gen()
    K4 = VectorSpace(K, 4)

    # first 216 vertices
    step = [(0, 0, K(a) * 2, K(b) * 2)
            for a in [-1, 1] for b in [-1, 1]]
    step += [(a * K(1), b * K(1), c * K(1), d * (2 * f - 1))
            for a in [-1, 1] for b in [-1, 1]
            for c in [-1, 1] for d in [-1, 1]]
    step += [(a * (2 - f), b * f, c * f, d * f)
             for a in [-1, 1] for b in [-1, 1]
             for c in [-1, 1] for d in [-1, 1]]
    step += [(a * (f - 1), b * (f - 1), c * (f - 1), d * (f + 1))
             for a in [-1, 1] for b in [-1, 1]
             for c in [-1, 1] for d in [-1, 1]]
    ens1 = frozenset([(v[s(1) - 1], v[s(2) - 1], v[s(3) - 1], v[s(4) - 1])
                      for v in step for s in Permutations(4)])
    vert1 = [K4(w) for w in ens1]

    # 384 more vertices
    step = [(0, a * (2 - f), b * K(1), c * (f + 1))
            for a in [-1, 1] for b in [-1, 1] for c in [-1, 1]]
    step += [(0, a * (f - 1), b * f, c * (2 * f - 1))
            for a in [-1, 1] for b in [-1, 1] for c in [-1, 1]]
    step += [(a * (f - 1), b * K(1), c * f, d * K(2))
             for a in [-1, 1] for b in [-1, 1]
             for c in [-1, 1] for d in [-1, 1]]
    vert2 = [K4([v[s(1) - 1], v[s(2) - 1], v[s(3) - 1], v[s(4) - 1]])
              for v in step for s in AlternatingGroup(4)]

    # all vertices together
    U = vert1 + vert2

    g = Graph([range(600), lambda i, j: U[i].inner_product(U[j]) == 6*f-2])

    from sage.graphs.graph_plot import _circle_embedding
    pos = [0, 1, 3, 5, 6, 7, 8, 9, 11, 12, 14, 15, 16, 17, 20, 21, 23, 24, 25,
           27, 33, 40, 47, 49, 76, 77, 216, 217, 218, 219, 220, 222, 224, 225,
           226, 230, 231, 232, 233, 235, 238, 241, 242, 245, 247, 249, 251, 253,
           260, 261, 211, 66, 26, 307, 598, 305, 187, 374, 311, 205, 296, 108,
           366, 172, 255, 89, 229, 81, 529, 548, 439, 382, 166, 496, 313, 484,
           402, 234, 530, 256, 358, 406, 553, 577, 583, 401, 334, 417, 257, 438,
           373, 544, 509, 365, 378, 487, 377, 390, 349, 325, 65, 78, 184, 13,
           185, 18, 210, 84, 145, 83, 180, 158, 118, 109, 103, 130, 105, 51,
           178, 155, 110, 85, 206, 95, 204, 190, 514, 513, 515, 466, 467, 441,
           442, 587, 585, 576, 565, 564, 566, 540, 506, 436, 435, 424, 507, 543,
           545, 547, 582, 440, 169, 63, 29, 575, 237, 549, 37, 375, 430, 159,
           457, 61, 331, 208, 498, 39, 578, 48, 244, 486, 411, 364, 73, 455,
           321, 240, 381, 542, 243, 500, 343, 333, 271, 518, 552, 357, 314, 299,
           499, 412, 376, 596, 561, 319, 400, 264, 388, 362, 355, 386, 87, 186,
           52, 99, 125, 113, 36, 121, 41, 127, 149, 100, 31, 137, 177, 43, 32,
           45, 62, 191, 188, 106, 195, 141, 142, 96, 489, 491, 490, 475, 474,
           447, 448, 589, 588, 517, 472, 473, 471, 450, 419, 519, 521, 468, 562,
           594, 595, 488, 554, 413, 167, 116, 4, 557, 504, 536, 170, 389, 410,
           128, 559, 203, 348, 147, 477, 22, 516, 162, 423, 266, 274, 320, 144,
           246, 395, 437, 363, 452, 425, 478, 315, 312, 428, 288, 270, 344, 323,
           493, 479, 275, 387, 286, 284, 347, 359, 462, 336, 368, 392, 324, 44,
           75, 69, 46, 57, 138, 35, 80, 88, 199, 70, 152, 161, 181, 34, 207,
           164, 71, 115, 55, 163, 72, 171, 93, 165, 124, 300, 301, 302, 303,
           304, 306, 308, 309, 310, 290, 291, 292, 293, 295, 298, 277, 278, 281,
           283, 285, 287, 265, 272, 273, 19, 10, 107, 223, 418, 221, 67, 338,
           227, 196, 236, 91, 354, 154, 267, 30, 289, 215, 469, 464, 571, 346,
           151, 508, 397, 520, 318, 294, 470, 268, 370, 322, 445, 421, 427, 317,
           394, 597, 269, 570, 337, 460, 497, 353, 342, 523, 341, 330, 361, 385,
           126, 92, 94, 176, 135, 117, 114, 197, 214, 179, 60, 42, 198, 202,
           102, 101, 174, 104, 146, 90, 38, 111, 122, 157, 153, 133, 502, 501,
           503, 550, 551, 573, 574, 431, 429, 420, 433, 432, 434, 456, 494, 568,
           567, 580, 495, 459, 461, 463, 426, 572, 182, 58, 82, 443, 297, 465,
           86, 339, 586, 209, 541, 140, 391, 143, 510, 28, 422, 213, 280, 522,
           591, 352, 120, 563, 405, 276, 345, 458, 279, 512, 379, 393, 259, 482,
           444, 369, 398, 239, 511, 592, 340, 416, 453, 403, 316, 252, 328, 350,
           367, 326, 2, 175, 97, 139, 74, 131, 173, 134, 193, 192, 132, 79, 50,
           200, 64, 150, 201, 194, 212, 183, 54, 56, 98, 123, 112, 156, 525,
           527, 526, 535, 534, 555, 556, 409, 408, 481, 532, 533, 531, 558, 599,
           483, 485, 528, 454, 414, 415, 524, 446, 593, 160, 59, 68, 449, 492,
           476, 148, 329, 590, 119, 451, 189, 360, 53, 537, 129, 480, 136, 579,
           254, 262, 404, 168, 282, 335, 569, 351, 560, 581, 538, 399, 396, 584,
           228, 258, 380, 407, 505, 539, 263, 327, 250, 248, 383, 371, 546, 372,
           356, 332, 384]
    _circle_embedding(g, pos)

    return g


def HallJankoGraph(from_string=True):
    r"""
    Returns the Hall-Janko graph.

    For more information on the Hall-Janko graph, see its
    :wikipedia:`Wikipedia page <Hall-Janko_graph>`.

    The construction used to generate this graph in Sage is by
    a 100-point permutation representation of the Janko group `J_2`,
    as described in version 3 of the ATLAS of Finite Group
    representations, in particular on the page `ATLAS: J2
    -- Permutation representation on 100 points
    <http://brauer.maths.qmul.ac.uk/Atlas/v3/permrep/J2G1-p100B0>`_.

    INPUT:

    - ``from_string`` (boolean) -- whether to build the graph from
      its sparse6 string or through GAP. The two methods return the
      same graph though doing it through GAP takes more time. It is
      set to ``True`` by default.

    EXAMPLES::

        sage: g = graphs.HallJankoGraph()
        sage: g.is_regular(36)
        True
        sage: g.is_vertex_transitive()
        True

    Is it really strongly regular with parameters 14, 12? ::

        sage: nu = set(g.neighbors(0))
        sage: for v in range(1, 100):
        ....:     if v in nu:
        ....:         expected = 14
        ....:     else:
        ....:         expected = 12
        ....:     nv = set(g.neighbors(v))
        ....:     nv.discard(0)
        ....:     if len(nu & nv) != expected:
        ....:         print "Something is wrong here!!!"
        ....:         break

    Some other properties that we know how to check::

        sage: g.diameter()
        2
        sage: g.girth()
        3
        sage: factor(g.characteristic_polynomial())
        (x - 36) * (x - 6)^36 * (x + 4)^63

    TESTS::

        sage: gg = graphs.HallJankoGraph(from_string=False) # long time
        sage: g == gg # long time
        True
    """

    string = (":~?@c__E@?g?A?w?A@GCA_?CA`OWF`W?EAW?@?_OD@_[GAgcIaGGB@OcIA"
              "wCE@o_K_?GB@?WGAouC@OsN_?GB@O[GB`A@@_e?@OgLB_{Q_?GC@O[GAOs"
              "OCWGBA?kKBPA@?_[KB_{OCPKT`o_RD`]A?o[HBOwODW?DA?cIB?wRDP[X`"
              "ogKB_{QD@]B@o_KBPWXE`mC@o_JB?{PDPq@?oWGA_{OCPKTDp_YEwCA@_c"
              "IBOwOC`OX_OGB@?WPDPcYFg?C@_gKBp?SE@cYF`{_`?SGAOoOC`_\\FwCE"
              "A?gKBO{QD@k[FqI??_OFA_oQE@k\\Fq?`GgCB@pGRD@_XFP{a_?SE@ocIA"
              "ooNCPOUEqU@?oODA?cJB_{UEqYC@_kLC@CREPk]GAGbHgCA@?SMBpCSD`["
              "YFq?`Ga]BA?gPC`KSD`_\\Fa?cHWGB@?[IAooPD`[WF@s^HASeIg?@@OcP"
              "C`KYF@w^GQ[h`O[HAooMC@CQCpSVEPk\\GaSeIG?FA?kLB_{OC`OVE@cYG"
              "QUA@?WLBp?PC`KVEqKgJg?DA?sMBpCSDP[WEQKfIay@?_KD@_[GC`SUE@k"
              "[FaKdHa[k_?OLC@CRD@WVEpo^HAWfIAciIqoo_?CB@?kMCpOUE`o\\GAKg"
              "IQgq_?GD@_[GB?{OCpWVE@cYFACaHAWhJR?q_?CC@_kKBpC\\GACdHa[kJ"
              "a{o_?CA?oOFBpGRD@o\\GaKdIQonKrOt_?WHA`?PC`KTD`k]FqSeIaolJr"
              "CqLWCA@OkKCPGRDpcYGAKdIAgjJAsmJr?t__OE@ogJB_{XEps`HA[gIQwn"
              "KWKGAOoMBpGUE`k[Fa?aHqckJbSuLw?@?_SHA_kLC@OTFPw^GaOkLg?B@?"
              "[HA_{PDP_XFaCbHa[gIqooKRWx_?CFBpOTE@cZFPw^GACcHQgoKrSvMwWG"
              "BOwQCp_YFP{`HASfJAwnKRSx_OSSDP[WEq?aGqSfIQsoKR_zNWCE@o_HA_"
              "sREPg^GAGcHQWfIAciKbOxNg?A@__IAooMC`KTD`g\\GAKcIasoKrOtLb["
              "wMbyCA?cKBp?TD`[WE`s^GQGbHqcjJrK{NRw~_oODA?sNC@CQCpOZF@s]G"
              "QOfIaolJrGsLbk}_?OFA_sRD@SVE`k[HQcjJa{qLb[xMb|?_OOFA?cIAos"
              "RDP_ZFa?aGqOfIAsuMbk{Ns@@OsQAA_sPDPWXE`o\\FqKdIQkkJrCuLr_x"
              "Mro}NsDAPG?@@OWFApKUE@o`IQolKRKsLrc|NsQC@OWGAOgJCpOWE`o_GQ"
              "KiIqwnKr_~OcLCPS]A?oWHA_oMBpKSDP[\\FagjKBWxMbk{OSQ@@O_IAoo"
              "LBpCSD`g\\FaGbHQWgIQgmKRKwMRl?PgGC@OWHB@KSE@c[FqCaGqSeIAkk"
              "KBCqLBSuMBpGQWCA@?cKBOwRDPWVE@k^GqOfJr?pKbKtLrs}OSHDQwKIBO"
              "wPD@WWEQ?`HQWfIQglKBOtLbo}Ns@@OsTE_?kLCpWWHA[gIqomKBGwMRgz"
              "NBw~OSPDPc\\H_?CFAOoLCPSVE`o\\GAOeJAwpKbKtMrx?Qcq??OKFA?gJ"
              "B`?QDpcYEpo]FqKfIAgjJB?qKr_{NS@A__SE@o_HBO{PC`OTD`{_HaciIq"
              "{vMbt?OcPFQCeB@?SKBOwRD@SXE`k[FPw`HQ_lKRKxNRxBPC\\HQclK_?K"
              "EB?sOC`OTDa?`GqWgJRCrNBw~OSHFQStMRtDQ_?KC@OoQE`k_GaOdHa[gI"
              "q{tMBg|Nb|?OcPMSDDQSwCB@_cJB_{OCpOVFP{dHa[jJQwqKrk}NsHBQCd"
              "MRtMA?oSEA_wPDp_YEpo]GAOeIq{pLBk}NsLEQCtNTDU??OKEA_oLC@[[G"
              "aKnKBOtLbk~OCPFQStNSDLSTgGKC@GSD`[WEpw_GQGcIAciJAwpKb_xMbk"
              "~QShJRc|R`_wNCPcZF@s^GAGbHA_hJR?qKrOvMRg|NsDEPsxTTgCB@?gJB"
              "?sMC@CUDp_]FqCaHQcjJQwtLrhCPS\\IRCtQTw?B@?SHA_wPC`_aGqOiJa"
              "{oKRKvMRpFQChKRtXVUTi??ocNC@KUE@cYFaGdHa_mJrKsLb[yMro|OcXI"
              "RdPTTddZaOgJB@?UEPk[FQCfIaolJrSvMBczNR|AOsXFQCtOTtaB@?WGAP"
              "?TEPo\\GAGdHqgmKBCqLR[xMb|?PC`HQs|TTt`XUtu@?o[HB?sNCPGXF@{"
              "_GQKcIqolJb_yNCLDPs`MRtDRTTdYUwSEA?kLB`CWF@s]FqGgIqooLRgzN"
              "RxFQSlMSDDQTDXVUTi@?_KDAOoLBpKUEQOfIa{oLB_xMrt?Os\\HQcpMST"
              "HSTtl[VT}A@ocJBOwSD`_XEpo_Ha_mJrKtLbgzNSTGQspLRtDUUDp\\WG["
              "HB`CQCp[WFQGgIQgkJQ{rLbc{Nc@APsdLRt@PSt\\WUtt_Wn")

    if from_string:
        g = Graph(string, loops = False, multiedges = False)
    else:

        # The following construction is due to version 3 of the ATLAS of
        # Finite Group Representations, specifically the page at
        # http://brauer.maths.qmul.ac.uk/Atlas/v3/permrep/J2G1-p100B0 .

        from sage.interfaces.gap import gap
        gap.eval("g1 := (1,84)(2,20)(3,48)(4,56)(5,82)(6,67)(7,55)(8,41)"
                 "(9,35)(10,40)(11,78)(12,100)(13,49)(14,37)(15,94)(16,76)"
                 "(17,19)(18,44)(21,34)(22,85)(23,92)(24,57)(25,75)(26,28)"
                 "(27,64)(29,90)(30,97)(31,38)(32,68)(33,69)(36,53)(39,61)"
                 "(42,73)(43,91)(45,86)(46,81)(47,89)(50,93)(51,96)(52,72)"
                 "(54,74)(58,99)(59,95)(60,63)(62,83)(65,70)(66,88)(71,87)"
                 "(77,98)(79,80);")

        gap.eval("g2 := (1,80,22)(2,9,11)(3,53,87)(4,23,78)(5,51,18)"
                 "(6,37,24)(8,27,60)(10,62,47)(12,65,31)(13,64,19)"
                 "(14,61,52)(15,98,25)(16,73,32)(17,39,33)(20,97,58)"
                 "(21,96,67)(26,93,99)(28,57,35)(29,71,55)(30,69,45)"
                 "(34,86,82)(38,59,94)(40,43,91)(42,68,44)(46,85,89)"
                 "(48,76,90)(49,92,77)(50,66,88)(54,95,56)(63,74,72)"
                 "(70,81,75)(79,100,83);")

        gap.eval("G := Group([g1,g2]);")
        edges = gap('Orbit(G,[1,5],OnSets)').sage()
        g = Graph([(int(u), int(v)) for u,v in edges])
        g.relabel()

    _circle_embedding(g, range(100))
    g.name("Hall-Janko graph")
    return g

def Balaban10Cage(embedding=1):
    r"""
    Returns the Balaban 10-cage.

    The Balaban 10-cage is a 3-regular graph with 70 vertices and
    105 edges. See its :wikipedia:`Wikipedia page
    <Balaban_10-cage>`.

    The default embedding gives a deeper understanding of the
    graph's automorphism group. It is divided into 4 layers (each
    layer being a set of points at equal distance from the drawing's
    center). From outside to inside:

    - L1: The outer layer (vertices which are the furthest from the
      origin) is actually the disjoint union of two cycles of length
      10.

    - L2: The second layer is an independent set of 20 vertices.

    - L3: The third layer is a matching on 10 vertices.

    - L4: The inner layer (vertices which are the closest from the
      origin) is also the disjoint union of two cycles of length 10.

    This graph is not vertex-transitive, and its vertices are
    partitioned into 3 orbits: L2, L3, and the union of L1 of L4
    whose elements are equivalent.

    INPUT:

    - ``embedding`` -- two embeddings are available, and can be
      selected by setting ``embedding`` to be either 1 or 2.

    EXAMPLES::

        sage: g = graphs.Balaban10Cage()
        sage: g.girth()
        10
        sage: g.chromatic_number()
        2
        sage: g.diameter()
        6
        sage: g.is_hamiltonian()
        True
        sage: g.show(figsize=[10,10])   # long time

    TESTS::

        sage: graphs.Balaban10Cage(embedding='foo')
        Traceback (most recent call last):
        ...
        ValueError: The value of embedding must be 1 or 2.
    """

    L = [-9, -25, -19, 29, 13, 35, -13, -29, 19, 25, 9, -29, 29, 17, 33,
          21, 9,-13, -31, -9, 25, 17, 9, -31, 27, -9, 17, -19, -29, 27,
          -17, -9, -29, 33, -25,25, -21, 17, -17, 29, 35, -29, 17, -17,
          21, -25, 25, -33, 29, 9, 17, -27, 29, 19, -17, 9, -27, 31, -9,
          -17, -25, 9, 31, 13, -9, -21, -33, -17, -29, 29]

    from sage.graphs.generators.families import LCFGraph
    g = LCFGraph(70, L, 1)
    g.name("Balaban 10-cage")

    if embedding == 2:
        return g
    elif embedding != 1:
        raise ValueError("The value of embedding must be 1 or 2.")

    L3 = [5, 24, 35, 46, 29, 40, 51, 34, 45, 56]
    _circle_embedding(g, L3, center=(0,0), radius = 4.3)

    L2  = [6, 4, 23, 25, 60, 36, 1, 47, 28, 30, 39, 41, 50, 52, 33, 9, 44,
            20, 55, 57]
    _circle_embedding(g, L2, center=(0,0), radius = 5, shift=-.5)


    L1a = [69, 68, 67, 66, 65, 64, 63, 62, 61, 0]
    L1b = [19, 18, 17, 16, 15, 14, 13, 12, 11, 10]
    _circle_embedding(g, L1a, center=(0,0), radius = 6, shift = 3.25)
    _circle_embedding(g, L1b, center=(0,0), radius = 6, shift = -1.25)

    L4a = [37, 2, 31, 38, 53, 32, 21, 54, 3, 22]
    _circle_embedding(g, L4a, center=(0,0), radius = 3, shift = 1.9)

    L4b = [26, 59, 48, 27, 42, 49, 8, 43, 58, 7]
    _circle_embedding(g, L4b, center=(0,0), radius = 3, shift = 1.1)

    return g

def Balaban11Cage(embedding = 1):
    r"""
    Returns the Balaban 11-cage.

    For more information, see this :wikipedia:`Wikipedia article on
    the Balaban 11-cage <Balaban_11-cage>`.

    INPUT:

    - ``embedding`` -- three embeddings are available, and can be
      selected by setting ``embedding`` to be 1, 2, or 3.

      - The first embedding is the one appearing on page 9 of the
        Fifth Annual Graph Drawing Contest report [FAGDC]_. It
        separates vertices based on their eccentricity (see
        :meth:`eccentricity()
        <sage.graphs.generic_graph.GenericGraph.eccentricity>`).

      - The second embedding has been produced just for Sage and is
        meant to emphasize the automorphism group's 6 orbits.

      - The last embedding is the default one produced by the
        :meth:`LCFGraph` constructor.

    .. NOTE::

        The vertex labeling changes according to the value of
        ``embedding=1``.

    EXAMPLES:

    Basic properties::

        sage: g = graphs.Balaban11Cage()
        sage: g.order()
        112
        sage: g.size()
        168
        sage: g.girth()
        11
        sage: g.diameter()
        8
        sage: g.automorphism_group().cardinality()
        64

    Our many embeddings::

        sage: g1 = graphs.Balaban11Cage(embedding=1)
        sage: g2 = graphs.Balaban11Cage(embedding=2)
        sage: g3 = graphs.Balaban11Cage(embedding=3)
        sage: g1.show(figsize=[10,10])   # long time
        sage: g2.show(figsize=[10,10])   # long time
        sage: g3.show(figsize=[10,10])   # long time

    Proof that the embeddings are the same graph::

        sage: g1.is_isomorphic(g2) # g2 and g3 are obviously isomorphic
        True

    TESTS::

        sage: graphs.Balaban11Cage(embedding='xyzzy')
        Traceback (most recent call last):
        ...
        ValueError: The value of embedding must be 1, 2, or 3.

    REFERENCES:

    .. [FAGDC] Fifth Annual Graph Drawing Contest
       P. Eaded, J. Marks, P.Mutzel, S. North
       http://www.merl.com/papers/docs/TR98-16.pdf
    """
    if embedding == 1:
        pos_dict = {}
        for j in range(8):
            for i in range(8):
                pos_dict[str(j) + str(i)]= [
                        0.8 * float(cos(2*((8*j + i)*pi/64 + pi/128))),
                        0.8 * float(sin(2*((8*j + i)*pi/64 + pi/128)))
                ]
            for i in range(4):
                pos_dict['1' + str(j) + str(i)] = [
                        1.1 * float(cos(2*((4*j + i)*pi/32 + pi/64))),
                        1.1 * float(sin(2*((4*j + i)*pi/32 + pi/64)))
                ]
            for i in range(2):
                pos_dict['1' + str(j) + str(i + 4)] = [
                        1.4 * float(cos(2*((2*j + i)*pi/16 + pi/32))),
                        1.4 * float(sin(2*((2*j + i)*pi/16 + pi/32)))
                ]

        edge_dict = {
            "00": ["11"], "01": ["10"],   "02": ["53"], "03": ["52"],
            "11": ["20"], "10": ["21"],   "53": ["22"], "52": ["23"],
            "20": ["31"], "21": ["30"],   "22": ["33"], "23": ["32"],
            "31": ["40"], "30": ["41"],   "33": ["43"], "32": ["42"],
            "40": ["50"], "41": ["51"],   "43": ["12"], "42": ["13"],
            "50": ["61"], "51": ["60"],   "12": ["63"], "13": ["62"],
            "61": ["70"], "60": ["71"],   "63": ["72"], "62": ["73"],
            "70": ["01"], "71": ["00"],   "72": ["03"], "73": ["02"],

            "04": ["35"], "05": ["34"],   "06": ["37"], "07": ["36"],
            "35": ["64"], "34": ["65"],   "37": ["66"], "36": ["67"],
            "64": ["55"], "65": ["54"],   "66": ["17"], "67": ["16"],
            "55": ["45"], "54": ["44"],   "17": ["46"], "16": ["47"],
            "45": ["74"], "44": ["75"],   "46": ["76"], "47": ["77"],
            "74": ["25"], "75": ["24"],   "76": ["27"], "77": ["26"],
            "25": ["14"], "24": ["15"],   "27": ["56"], "26": ["57"],
            "14": ["05"], "15": ["04"],   "56": ["07"], "57": ["06"],

            "100": ["03", "04"],   "110": ["10", "12"],
            "101": ["01", "06"],   "111": ["11", "13"],
            "102": ["00", "07"],   "112": ["14", "16"],
            "103": ["02", "05"],   "113": ["15", "17"],

            "120": ["22", "24"],   "130": ["33", "36"],
            "121": ["20", "26"],   "131": ["32", "37"],
            "122": ["21", "27"],   "132": ["31", "34"],
            "123": ["23", "25"],   "133": ["30", "35"],

            "140": ["43", "45"],   "150": ["50", "52"],
            "141": ["40", "46"],   "151": ["51", "53"],
            "142": ["41", "47"],   "152": ["54", "56"],
            "143": ["42", "44"],   "153": ["55", "57"],

            "160": ["60", "66"],   "170": ["73", "76"],
            "161": ["63", "65"],   "171": ["72", "77"],
            "162": ["62", "64"],   "172": ["71", "74"],
            "163": ["61", "67"],   "173": ["70", "75"],

            "104": ["100", "102", "105"],   "114": ["110", "111", "115"],
            "105": ["101", "103", "104"],   "115": ["112", "113", "114"],

            "124": ["120", "121", "125"],   "134": ["130", "131", "135"],
            "125": ["122", "123", "124"],   "135": ["132", "133", "134"],

            "144": ["140", "141", "145"],   "154": ["150", "151", "155"],
            "145": ["142", "143", "144"],   "155": ["152", "153", "154"],

            "164": ["160", "161", "165"],   "174": ["170", "171", "175"],
            "165": ["162", "163", "164"],   "175": ["172", "173", "174"]
        }

        return Graph(edge_dict, pos=pos_dict, name="Balaban 11-cage")

    elif embedding == 2 or embedding == 3:
        L = [44, 26, -47, -15, 35, -39, 11, -27, 38, -37, 43, 14, 28, 51,
             -29, -16, 41, -11, -26, 15, 22, -51, -35, 36, 52, -14, -33,
             -26, -46, 52, 26, 16, 43, 33, -15, 17, -53, 23, -42, -35, -28,
             30, -22, 45, -44, 16, -38, -16, 50, -55, 20, 28, -17, -43,
             47, 34, -26, -41, 11, -36, -23, -16, 41, 17, -51, 26, -33,
             47, 17, -11, -20, -30, 21, 29, 36, -43, -52, 10, 39, -28, -17,
             -52, 51, 26, 37, -17, 10, -10, -45, -34, 17, -26, 27, -21,
             46, 53, -10, 29, -50, 35, 15, -47, -29, -41, 26, 33, 55, -17,
             42, -26, -36, 16]

        from sage.graphs.generators.families import LCFGraph
        g = LCFGraph(112, L, 1)
        g.name("Balaban 11-cage")

        if embedding == 3:
            return g

        v1 = [34, 2, 54, 43, 66, 20, 89, 100, 72, 76, 6, 58, 16, 78, 74,
              70, 36, 94, 27, 25, 10, 8, 45, 60, 14, 64, 80, 82, 109, 107,
              49, 98]
        v2 = [88, 3, 19, 55, 67, 42, 101, 33, 77, 5, 17, 57, 69, 71, 73,
              75, 11, 61, 28, 9, 37, 26, 46, 95, 13, 63, 81, 83, 108, 106,
              48, 97]
        l1 = [35, 93, 1, 24, 53, 7, 44, 59, 15, 65, 79, 21, 110, 90, 50,
              99]
        l2 = [87, 4, 18, 56, 68, 41, 102, 32, 12, 62, 29, 84, 38, 105, 47,
              96]

        d = g.get_pos()
        for i,v in enumerate(v1):
            d[v] = (-2, 16.5-i)

        for i,v in enumerate(l1):
            d[v] = (-10, 8-i)

        for i,v in enumerate(l2):
            d[v] = (10, 8.5-i)

        for i,v in enumerate(v2):
            d[v] = (2, 16.5-i)

        for i,v in enumerate([0, 111, 92, 91, 52, 51, 23, 22]):
            d[v] = (-20, 14.5-4*i)

        for i,v in enumerate([104, 103, 86, 85, 40, 39, 31, 30]):
            d[v] = (20, 14.5-4*i)

        return g

    else:
        raise ValueError("The value of embedding must be 1, 2, or 3.")

def BidiakisCube():
    r"""
    Returns the Bidiakis cube.

    For more information, see this
    `Wikipedia article on the Bidiakis cube <http://en.wikipedia.org/wiki/Bidiakis_cube>`_.

    EXAMPLES:

    The Bidiakis cube is a 3-regular graph having 12 vertices and 18
    edges. This means that each vertex has a degree of 3. ::

        sage: g = graphs.BidiakisCube(); g
        Bidiakis cube: Graph on 12 vertices
        sage: g.show()  # long time
        sage: g.order()
        12
        sage: g.size()
        18
        sage: g.is_regular(3)
        True

    It is a Hamiltonian graph with diameter 3 and girth 4::

        sage: g.is_hamiltonian()
        True
        sage: g.diameter()
        3
        sage: g.girth()
        4

    It is a planar graph with characteristic polynomial
    `(x - 3) (x - 2) (x^4) (x + 1) (x + 2) (x^2 + x - 4)^2` and
    chromatic number 3::

        sage: g.is_planar()
        True
        sage: bool(g.characteristic_polynomial() == expand((x - 3) * (x - 2) * (x^4) * (x + 1) * (x + 2) * (x^2 + x - 4)^2))
        True
        sage: g.chromatic_number()
        3
    """
    edge_dict = {
        0:[1,6,11], 1:[2,5], 2:[3,10], 3:[4,9], 4:[5,8],
        5:[6], 6:[7], 7:[8,11], 8:[9], 9:[10], 10:[11]}
    pos_dict = {
        0: [0, 1],
        1: [0.5, 0.866025403784439],
        2: [0.866025403784439, 0.500000000000000],
        3: [1, 0],
        4: [0.866025403784439, -0.5],
        5: [0.5, -0.866025403784439],
        6: [0, -1],
        7: [-0.5, -0.866025403784439],
        8: [-0.866025403784439, -0.5],
        9: [-1, 0],
        10: [-0.866025403784439, 0.5],
        11: [-0.5, 0.866025403784439]}
    return Graph(edge_dict, pos=pos_dict, name="Bidiakis cube")

def BiggsSmithGraph(embedding=1):
    r"""
    Returns the Biggs-Smith graph.

    For more information, see this :wikipedia:`Wikipedia article on
    the Biggs-Smith graph <Biggs-Smith_graph>`.

    INPUT:

    - ``embedding`` -- two embeddings are available, and can be
      selected by setting ``embedding`` to be 1 or 2.

    EXAMPLES:

    Basic properties::

        sage: g = graphs.BiggsSmithGraph()
        sage: g.order()
        102
        sage: g.size()
        153
        sage: g.girth()
        9
        sage: g.diameter()
        7
        sage: g.automorphism_group().cardinality()
        2448
        sage: g.show(figsize=[10, 10])   # long time

    The other embedding::

        sage: graphs.BiggsSmithGraph(embedding=2).show()

    TESTS::

        sage: graphs.BiggsSmithGraph(embedding='xyzzy')
        Traceback (most recent call last):
        ...
        ValueError: The value of embedding must be 1 or 2.

    """
    L = [16, 24, -38, 17, 34, 48, -19, 41, -35, 47, -20, 34, -36,
         21, 14, 48, -16, -36, -43, 28, -17, 21, 29, -43, 46, -24,
         28, -38, -14, -50, -45, 21, 8, 27, -21, 20, -37, 39, -34,
         -44, -8, 38, -21, 25, 15, -34, 18, -28, -41, 36, 8, -29,
         -21, -48, -28, -20, -47, 14, -8, -15, -27, 38, 24, -48, -18,
         25, 38, 31, -25, 24, -46, -14, 28, 11, 21, 35, -39, 43, 36,
         -38, 14, 50, 43, 36, -11, -36, -24, 45, 8, 19, -25, 38, 20,
         -24, -14, -21, -8, 44, -31, -38, -28, 37]

    from sage.graphs.generators.families import LCFGraph
    g = LCFGraph(102, L, 1)
    g.name("Biggs-Smith graph")

    if embedding == 1:

        orbs = [[1, 2, 3, 4, 5, 6, 7, 8, 9, 10, 11, 12, 13, 14, 15, 16, 0],
                [17, 101, 25, 66, 20, 38, 53, 89, 48, 75, 56, 92, 45, 78,
                 34, 28, 63],
                [18, 36, 26, 65, 19, 37, 54, 90, 47, 76, 55, 91, 46, 77,
                 35, 27, 64],
                [21, 39, 52, 88, 49, 74, 57, 93, 44, 79, 33, 29, 62, 83,
                 100, 24, 67],
                [22, 97, 51, 96, 50, 95, 58, 94, 59, 80, 60, 81, 61, 82,
                 99, 23, 98],
                [30, 86, 84, 72, 70, 68, 42, 40, 31, 87, 85, 73, 71, 69,
                 43, 41, 32]]

        # central orbits
        _circle_embedding(g, orbs[1], center=(-.4, 0), radius=.2)
        _circle_embedding(g, orbs[3], center=(.4, 0), radius=.2, shift=4)

        # lower orbits
        _circle_embedding(g, orbs[0], center=(-.9, -.5), radius=.3,
                shift=2)
        _circle_embedding(g, orbs[2], center=(-.9, .5), radius=.3)

        # upper orbits
        _circle_embedding(g, orbs[4], center=(.9, -.5), radius=.3, shift=4)
        _circle_embedding(g, orbs[5], center=(.9, .5), radius=.3, shift=-2)

    elif embedding == 2:
        pass
    else:
        raise ValueError("The value of embedding must be 1 or 2.")

    return g

def BlanusaFirstSnarkGraph():
    r"""
    Returns the first Blanusa Snark Graph.

    The Blanusa graphs are two snarks on 18 vertices and 27 edges. For more
    information on them, see the :wikipedia:`Blanusa_snarks`.

    .. SEEALSO::

        * :meth:`~sage.graphs.graph_generators.GraphGenerators.BlanusaSecondSnarkGraph`.

    EXAMPLES::

        sage: g = graphs.BlanusaFirstSnarkGraph()
        sage: g.order()
        18
        sage: g.size()
        27
        sage: g.diameter()
        4
        sage: g.girth()
        5
        sage: g.automorphism_group().cardinality()
        8
    """
    g = Graph({17:[4,7,1],0:[5],
               3:[8],13:[9],12:[16],
               10:[15],11:[6],14:[2]},
              name="Blanusa First Snark Graph")

    g.add_cycle(range(17))
    _circle_embedding(g, range(17), shift=0.25)
    g.get_pos()[17] = (0,0)
    return g

def BlanusaSecondSnarkGraph():
    r"""
    Returns the second Blanusa Snark Graph.

    The Blanusa graphs are two snarks on 18 vertices and 27 edges. For more
    information on them, see the :wikipedia:`Blanusa_snarks`.

    .. SEEALSO::

        * :meth:`~sage.graphs.graph_generators.GraphGenerators.BlanusaFirstSnarkGraph`.

    EXAMPLES::

        sage: g = graphs.BlanusaSecondSnarkGraph()
        sage: g.order()
        18
        sage: g.size()
        27
        sage: g.diameter()
        4
        sage: g.girth()
        5
        sage: g.automorphism_group().cardinality()
        4
    """
    g = Graph({0:[(0,0),(1,4),1],1:[(0,3),(1,1)],(0,2):[(0,5)],
               (0,6):[(0,4)],(0,7):[(0,1)],(1,7):[(1,2)],
               (1,0):[(1,6)],(1,3):[(1,5)]},
              name="Blanusa Second Snark Graph")

    g.add_cycle([(0,i) for i in range(5)])
    g.add_cycle([(1,i) for i in range(5)])
    g.add_cycle([(0,5),(0,6),(0,7),(1,5),(1,6),(1,7)])

    _circle_embedding(g,
                      [(0,(2*i)%5) for i in range(5)],
                      center = (-1.5,0),
                      shift = .5)
    _circle_embedding(g,
                      [(1,(2*i)%5) for i in range(5)],
                      center = (1.5,0))

    _circle_embedding(g,
                      [(0,i) for i in range(5,8)]+[0]*4,
                      center = (-1.2,0),
                      shift = 2.5,
                      radius = 2.2)
    _circle_embedding(g,
                      [(1,i) for i in range(5,8)]+[0]*4,
                      center = (1.2,0),
                      shift = -1,
                      radius = 2.2)

    _circle_embedding(g,[0,1], shift=.5)
    g.relabel()
    return g

def BrinkmannGraph():
    r"""
    Returns the Brinkmann graph.

    For more information, see the
    `Wikipedia article on the Brinkmann graph <http://en.wikipedia.org/wiki/Brinkmann_graph>`_.

    EXAMPLES:

    The Brinkmann graph is a 4-regular graph having 21 vertices and 42
    edges. This means that each vertex has degree 4. ::

        sage: G = graphs.BrinkmannGraph(); G
        Brinkmann graph: Graph on 21 vertices
        sage: G.show()  # long time
        sage: G.order()
        21
        sage: G.size()
        42
        sage: G.is_regular(4)
        True

    It is an Eulerian graph with radius 3, diameter 3, and girth 5. ::

        sage: G.is_eulerian()
        True
        sage: G.radius()
        3
        sage: G.diameter()
        3
        sage: G.girth()
        5

    The Brinkmann graph is also Hamiltonian with chromatic number 4::

        sage: G.is_hamiltonian()
        True
        sage: G.chromatic_number()
        4

    Its automorphism group is isomorphic to `D_7`::

        sage: ag = G.automorphism_group()
        sage: ag.is_isomorphic(DihedralGroup(7))
        True
    """
    edge_dict = {
        0: [2,5,7,13],
        1: [3,6,7,8],
        2: [4,8,9],
        3: [5,9,10],
        4: [6,10,11],
        5: [11,12],
        6: [12,13],
        7: [15,20],
        8: [14,16],
        9: [15,17],
        10: [16,18],
        11: [17,19],
        12: [18,20],
        13: [14,19],
        14: [17,18],
        15: [18,19],
        16: [19,20],
        17: [20]}
    pos_dict = {
        0: [0, 4],
        1: [3.12732592987212, 2.49395920743493],
        2: [3.89971164872729, -0.890083735825258],
        3: [1.73553495647023, -3.60387547160968],
        4: [-1.73553495647023, -3.60387547160968],
        5: [-3.89971164872729, -0.890083735825258],
        6: [-3.12732592987212, 2.49395920743493],
        7: [0.867767478235116, 1.80193773580484],
        8: [1.94985582436365, 0.445041867912629],
        9: [1.56366296493606, -1.24697960371747],
        10: [0, -2],
        11: [-1.56366296493606, -1.24697960371747],
        12: [-1.94985582436365, 0.445041867912629],
        13: [-0.867767478235116, 1.80193773580484],
        14: [0.433883739117558, 0.900968867902419],
        15: [0.974927912181824, 0.222520933956314],
        16: [0.781831482468030, -0.623489801858733],
        17: [0, -1],
        18: [-0.781831482468030, -0.623489801858733],
        19: [-0.974927912181824, 0.222520933956315],
        20: [-0.433883739117558, 0.900968867902419]}
    return Graph(edge_dict, pos=pos_dict, name="Brinkmann graph")

def BrouwerHaemersGraph():
    r"""
    Returns the Brouwer-Haemers Graph.

    The Brouwer-Haemers is the only strongly regular graph of parameters
    `(81,20,1,6)`. It is build in Sage as the Affine Orthogonal graph
    `VO^-(6,3)`. For more information on this graph, see its `corresponding page
    on Andries Brouwer's website
    <http://www.win.tue.nl/~aeb/graphs/Brouwer-Haemers.html>`_.

    EXAMPLE::

        sage: g = graphs.BrouwerHaemersGraph()
        sage: g
        Brouwer-Haemers: Graph on 81 vertices

    It is indeed strongly regular with parameters `(81,20,1,6)`::

        sage: g.is_strongly_regular(parameters = True) # long time
        (81, 20, 1, 6)

    Its has as eigenvalues `20,2` and `-7`::

        sage: set(g.spectrum()) == {20,2,-7}
        True
    """
    from sage.rings.finite_rings.constructor import FiniteField
    from sage.modules.free_module import VectorSpace
    from sage.matrix.constructor import Matrix
    from sage.matrix.constructor import identity_matrix

    d = 4
    q = 3
    F = FiniteField(q,"x")
    V = VectorSpace(F,d)
    M = Matrix(F,identity_matrix(d))
    M[1,1]=-1
    G = Graph([[tuple(_) for _ in V], lambda x,y:(V(x)-V(y))*(M*(V(x)-V(y))) == 0], loops = False)
    G.relabel()
    ordering = [0, 1, 2, 3, 4, 5, 6, 7, 8, 9, 10, 11, 12, 13, 14, 15, 16, 17,
                18, 19, 20, 21, 22, 23, 24, 25, 26, 48, 49, 50, 51, 52, 53,
                45, 46, 47, 30, 31, 32, 33, 34, 35, 27, 28, 29, 39, 40, 41,
                42, 43, 44, 36, 37, 38, 69, 70, 71, 63, 64, 65, 66, 67, 68,
                78, 79, 80, 72, 73, 74, 75, 76, 77, 60, 61, 62, 54, 55, 56,
                57, 58, 59]
    _circle_embedding(G, ordering)
    G.name("Brouwer-Haemers")
    return G

def BuckyBall():
    r"""
    Create the Bucky Ball graph.

    This graph is a 3-regular 60-vertex planar graph. Its vertices
    and edges correspond precisely to the carbon atoms and bonds
    in buckminsterfullerene.  When embedded on a sphere, its 12
    pentagon and 20 hexagon faces are arranged exactly as the
    sections of a soccer ball.

    EXAMPLES:

    The Bucky Ball is planar. ::

        sage: g = graphs.BuckyBall()
        sage: g.is_planar()
        True

    The Bucky Ball can also be created by extracting the 1-skeleton
    of the Bucky Ball polyhedron, but this is much slower. ::

        sage: g = polytopes.buckyball().vertex_graph()
        sage: g.remove_loops()
        sage: h = graphs.BuckyBall()
        sage: g.is_isomorphic(h)
        True

    The graph is returned along with an attractive embedding. ::

        sage: g = graphs.BuckyBall()
        sage: g.plot(vertex_labels=False, vertex_size=10).show() # long time
    """
    edges = [(0, 2), (0, 48), (0, 59), (1, 3), (1, 9), (1, 58),
             (2, 3), (2, 36), (3, 17), (4, 6), (4, 8), (4, 12),
             (5, 7), (5, 9), (5, 16), (6, 7), (6, 20), (7, 21),
             (8, 9), (8, 56), (10, 11), (10, 12), (10, 20), (11, 27),
             (11, 47), (12, 13), (13, 46), (13, 54), (14, 15), (14, 16),
             (14, 21), (15, 25), (15, 41), (16, 17), (17, 40), (18, 19),
             (18, 20), (18, 26), (19, 21), (19, 24), (22, 23), (22, 31),
             (22, 34), (23, 25), (23, 38), (24, 25), (24, 30), (26, 27),
             (26, 30), (27, 29), (28, 29), (28, 31), (28, 35), (29, 44),
             (30, 31), (32, 34), (32, 39), (32, 50), (33, 35), (33, 45),
             (33, 51), (34, 35), (36, 37), (36, 40), (37, 39), (37, 52),
             (38, 39), (38, 41), (40, 41), (42, 43), (42, 46), (42, 55),
             (43, 45), (43, 53), (44, 45), (44, 47), (46, 47), (48, 49),
             (48, 52), (49, 53), (49, 57), (50, 51), (50, 52), (51, 53),
             (54, 55), (54, 56), (55, 57), (56, 58), (57, 59), (58, 59)
             ]
    g = Graph()
    g.add_edges(edges)
    g.name("Bucky Ball")

    pos = {
        0 :  (1.00000000000000, 0.000000000000000),
        1 :  (-1.00000000000000, 0.000000000000000),
        2 :  (0.500000000000000, 0.866025403784439),
        3 :  (-0.500000000000000, 0.866025403784439),
        4 :  (-0.252886764483159, -0.146004241548845),
        5 :  (-0.368953972399043, 0.0928336233191176),
        6 :  (-0.217853192651371, -0.0480798425451855),
        7 :  (-0.255589950938772, 0.0495517623332213),
        8 :  (-0.390242139418333, -0.225306404242310),
        9 :  (-0.586398703939125, -0.0441575936410641),
        10:  (-0.113926229169631, -0.101751920396670),
        11:  (-0.0461308635969359, -0.0928422349110366),
        12:  (-0.150564961379772, -0.164626477859040),
        13:  (-0.0848818904865275, -0.246123271631605),
        14:  (-0.170708060452244, 0.196571509298384),
        15:  (-0.0672882312715990, 0.212706320404226),
        16:  (-0.264873262319233, 0.273106701265196),
        17:  (-0.254957754106411, 0.529914971178085),
        18:  (-0.103469165775548, 0.00647061768205703),
        19:  (-0.113590051906687, 0.0655812470455896),
        20:  (-0.145082862532183, -0.0477870484199328),
        21:  (-0.179962687765901, 0.103901506225732),
        22:  (0.0573383021786124, 0.0863716172289798),
        23:  (0.0311566333625530, 0.149538968816603),
        24:  (-0.0573383021786121, 0.0863716172289799),
        25:  (-0.0311566333625527, 0.149538968816603),
        26:  (-0.0517345828877740, 0.00161765442051429),
        27:  (-0.0244663616211774, -0.0456122902452611),
        28:  (0.0517345828877743, 0.00161765442051431),
        29:  (0.0244663616211777, -0.0456122902452611),
        30:  (-0.0272682212665964, 0.0439946358247470),
        31:  (0.0272682212665968, 0.0439946358247470),
        32:  (0.179962687765901, 0.103901506225732),
        33:  (0.145082862532184, -0.0477870484199329),
        34:  (0.113590051906687, 0.0655812470455895),
        35:  (0.103469165775548, 0.00647061768205698),
        36:  (0.254957754106411, 0.529914971178085),
        37:  (0.264873262319233, 0.273106701265196),
        38:  (0.0672882312715993, 0.212706320404226),
        39:  (0.170708060452245, 0.196571509298384),
        40:  (1.59594559789866e-16, 0.450612808484620),
        41:  (2.01227923213310e-16, 0.292008483097691),
        42:  (0.0848818904865278, -0.246123271631605),
        43:  (0.150564961379773, -0.164626477859040),
        44:  (0.0461308635969362, -0.0928422349110366),
        45:  (0.113926229169631, -0.101751920396670),
        46:  (1.66533453693773e-16, -0.207803012451463),
        47:  (1.80411241501588e-16, -0.131162494091179),
        48:  (0.586398703939126, -0.0441575936410641),
        49:  (0.390242139418333, -0.225306404242310),
        50:  (0.255589950938772, 0.0495517623332212),
        51:  (0.217853192651372, -0.0480798425451855),
        52:  (0.368953972399044, 0.0928336233191175),
        53:  (0.252886764483159, -0.146004241548845),
        54:  (-0.104080710079810, -0.365940324584313),
        55:  (0.104080710079811, -0.365940324584313),
        56:  (-0.331440949832714, -0.485757377537020),
        57:  (0.331440949832715, -0.485757377537021),
        58:  (-0.500000000000000, -0.866025403784438),
        59:  (0.500000000000000, -0.866025403784439)
    }

    g.set_pos(pos)

    return g

def GossetGraph():
    r"""
    Return the Gosset graph.

    The Gosset graph is the skeleton of the
    :meth:`~sage.geometry.polyhedron.library.polytopes.gosset_3_21` polytope. It
    has with 56 vertices and degree 27. For more information, see the
    :wikipedia:`Gosset_graph`.

    EXAMPLE::

        sage: g = graphs.GossetGraph(); g
        Gosset Graph: Graph on 56 vertices

        sage: g.order(), g.size()
        (56, 756)

    TESTS::

        sage: g.is_isomorphic(polytopes.Gosset_3_21().graph()) # not tested (~16s)
        True
    """
    string = ('w~~~~rt{~Z\\ZxnvYZYmlfrb}|hDuhLlcmmMNf_^zzQGNYcP\\kcRZbaJjoNBx{'+
              '?N~o^}?A`}F_Kbbm_[QZ\\_]Cj\\oN_dm{BzB{?]WIMM@tPQRYBYRPIuAyJgQv?'+
              '|Bxb_M[kWIR@jTQcciDjShXCkFMgpwqBKxeKoS`TYqdTCcKtkdKwWQXrbEZ@OdU'+
              'mITZ@_e[{KXn?YPABzvY?IcO`zvYg@caC\\zlf?BaGR]zb{?@wOjv`~w??N_n_~'+
              '~w???^_^~~{')

    G = Graph(string,name="Gosset Graph")

    ordering = [0, 2, 4, 6, 43, 23, 50, 18, 28, 9, 8, 7, 44, 3, 26, 35, 16, 14,
                33, 15, 54, 30, 17, 21, 10, 13, 36, 31, 55, 53, 51, 49, 12, 32,
                5, 37, 27, 46, 47, 48, 11, 52, 29, 20, 39, 41, 22, 40, 1, 25, 38,
                34, 45, 42, 19, 24]

    _circle_embedding(G,ordering)

    return G

def DoubleStarSnark():
    r"""
    Returns the double star snark.

    The double star snark is a 3-regular graph on 30 vertices. See
    the :wikipedia:`Wikipedia page on the double star snark
    <Double-star_snark>`.

    EXAMPLES::

        sage: g = graphs.DoubleStarSnark()
        sage: g.order()
        30
        sage: g.size()
        45
        sage: g.chromatic_number()
        3
        sage: g.is_hamiltonian()
        False
        sage: g.automorphism_group().cardinality()
        80
        sage: g.show()
    """

    d = { 0: [1, 14, 15]
        , 1: [0, 2, 11]
        , 2: [1, 3, 7]
        , 3: [2, 4, 18]
        , 4: [3, 5, 14]
        , 5: [10, 4, 6]
        , 6: [5, 21, 7]
        , 7: [8, 2, 6]
        , 8: [9, 13, 7]
        , 9: [24, 8, 10]
        , 10: [9, 11, 5]
        , 11: [1, 10, 12]
        , 12: [11, 27, 13]
        , 13: [8, 12, 14]
        , 14: [0, 4, 13]
        , 15: [0, 16, 29]
        , 16: [15, 20, 23]
        , 17: [25, 18, 28]
        , 18: [3, 17, 19]
        , 19: [18, 26, 23]
        , 20: [16, 28, 21]
        , 21: [20, 6, 22]
        , 22: [26, 21, 29]
        , 23: [16, 24, 19]
        , 24: [25, 9, 23]
        , 25: [24, 17, 29]
        , 26: [27, 19, 22]
        , 27: [12, 26, 28]
        , 28: [17, 27, 20]
        , 29: [25, 22, 15]
        }

    g = Graph(d, pos={}, name="Double star snark")
    _circle_embedding(g, range(15), radius=2)
    _circle_embedding(g, range(15, 30), radius=1.4)

    return g

def MeredithGraph():
    r"""
    Returns the Meredith Graph

    The Meredith Graph is a 4-regular 4-connected non-hamiltonian graph. For
    more information on the Meredith Graph, see the :wikipedia:`Meredith_graph`.

    EXAMPLES::

        sage: g = graphs.MeredithGraph()
        sage: g.is_regular(4)
        True
        sage: g.order()
        70
        sage: g.size()
        140
        sage: g.radius()
        7
        sage: g.diameter()
        8
        sage: g.girth()
        4
        sage: g.chromatic_number()
        3
        sage: g.is_hamiltonian() # long time
        False
    """
    g = Graph(name="Meredith Graph")
    g.add_vertex(0)

    # Edges between copies of K_{4,3}
    for i in range(5):
        g.add_edge(('outer',i,3),('outer',(i+1)%5,0))
        g.add_edge(('inner',i,3),('inner',(i+2)%5,0))
        g.add_edge(('outer',i,1),('inner',i      ,1))
        g.add_edge(('outer',i,2),('inner',i      ,2))

    # Edges inside of the K_{4,3}s.
    for i in range(5):
        for j in range(4):
            for k in range(3):
                g.add_edge(('inner',i,j),('inner',i,k+4))
                g.add_edge(('outer',i,j),('outer',i,k+4))

    _circle_embedding(g, sum([[('outer',i,j) for j in range(4)]+10*[0] for i in range(5)],[]), radius = 1, shift = 2)
    _circle_embedding(g, sum([[('outer',i,j) for j in range(4,7)]+10*[0] for i in range(5)],[]), radius = 1.2, shift = 2.2)
    _circle_embedding(g, sum([[('inner',i,j) for j in range(4)]+7*[0] for i in range(5)],[]), radius = .6, shift = 1.24)
    _circle_embedding(g, sum([[('inner',i,j) for j in range(4,7)]+5*[0] for i in range(5)],[]), radius = .4, shift = 1.05)

    g.delete_vertex(0)
    g.relabel()
    return g

def KittellGraph():
    r"""
    Returns the Kittell Graph.

    For more information, see the `Wolfram page about the Kittel Graph
    <http://mathworld.wolfram.com/KittellGraph.html>`_.

    EXAMPLES::

        sage: g = graphs.KittellGraph()
        sage: g.order()
        23
        sage: g.size()
        63
        sage: g.radius()
        3
        sage: g.diameter()
        4
        sage: g.girth()
        3
        sage: g.chromatic_number()
        4
    """
    g = Graph({0: [1, 2, 4, 5, 6, 7], 1: [0, 2, 7, 10, 11, 13],
               2: [0, 1, 11, 4, 14], 3: [16, 12, 4, 5, 14], 4: [0, 2, 3, 5, 14],
               5: [0, 16, 3, 4, 6], 6: [0, 5, 7, 15, 16, 17, 18],
               7: [0, 1, 6, 8, 13, 18], 8: [9, 18, 19, 13, 7],
               9: [8, 10, 19, 20, 13], 10: [1, 9, 11, 13, 20, 21],
               11: [1, 2, 10, 12, 14, 15, 21], 12: [11, 16, 3, 14, 15],
               13: [8, 1, 10, 9, 7], 14: [11, 12, 2, 3, 4],
               15: [6, 11, 12, 16, 17, 21, 22],
               16: [3, 12, 5, 6, 15], 17: [18, 19, 22, 6, 15],
               18: [8, 17, 19, 6, 7], 19: [8, 9, 17, 18, 20, 22],
               20: [9, 10, 19, 21, 22], 21: [10, 11, 20, 22, 15],
               22: [17, 19, 20, 21, 15]},
              name = "Kittell Graph")

    _circle_embedding(g, range(3), shift=.75)
    _circle_embedding(g, range(3,13), radius = .4)
    _circle_embedding(g, range(15,22), radius = .2, shift=-.15)
    pos = g.get_pos()
    pos[13] = (-.65,-.35)
    pos[14] = (.65,-.35)
    pos[22] = (0,0)

    return g

def CameronGraph():
    r"""
    Returns the Cameron graph.

    The Cameron graph is strongly regular with parameters `v = 231, k = 30,
    \lambda = 9, \mu = 3`.

    For more information on the Cameron graph, see
    `<http://www.win.tue.nl/~aeb/graphs/Cameron.html>`_.

    EXAMPLES::

        sage: g = graphs.CameronGraph()
        sage: g.order()
        231
        sage: g.size()
        3465
        sage: g.is_strongly_regular(parameters = True) # long time
        (231, 30, 9, 3)

    """
    from sage.groups.perm_gps.permgroup_named import MathieuGroup
    from itertools import combinations
    g = Graph(name="Cameron Graph")
    sets = MathieuGroup(22).orbit((1,2,3,7,10,20), action = "OnSets")
    for s in sets:
        for a,b,c,d in combinations(set(s),4):
            g.add_edges([((a,b),(c,d)),((a,c),(b,d)), ((a,d),(b,c))])

    g.relabel()
    ordering = [0, 1, 2, 3, 4, 5, 6, 7, 8, 9, 10, 11, 12, 14, 15, 18, 19, 20,
                21, 24, 25, 26, 27, 29, 31, 34, 35, 38, 39, 96, 97, 101, 105,
                51, 117, 198, 32, 196, 201, 131, 167, 199, 197, 86, 102, 195,
                200, 186, 144, 202, 177, 44, 53, 58, 45, 48, 54, 43, 57, 50,
                46, 59, 133, 169, 104, 188, 118, 208, 157, 52, 207, 209, 132,
                204, 13, 187, 33, 203, 70, 145, 103, 168, 178, 87, 124, 123,
                125, 111, 120, 116, 119, 112, 95, 114, 115, 137, 218, 213, 108,
                76, 77, 74, 62, 64, 67, 63, 68, 69, 61, 41, 75, 73, 66, 71, 72,
                60, 22, 230, 151, 184, 138, 193, 109, 228, 174, 214, 219, 93,
                126, 143, 150, 146, 224, 181, 16, 223, 171, 90, 135, 106, 205,
                211, 121, 148, 160, 216, 222, 190, 36, 55, 185, 175, 94, 139,
                110, 215, 152, 220, 229, 194, 40, 128, 99, 141, 173, 154, 82,
                156, 164, 159, 28, 127, 158, 65, 162, 163, 153, 161, 155, 140,
                98, 47, 113, 84, 180, 30, 129, 179, 183, 165, 176, 142, 100,
                49, 134, 210, 170, 147, 91, 37, 206, 182, 191, 56, 136, 225,
                221, 149, 227, 217, 17, 107, 172, 212, 122, 226, 23, 85, 42,
                80, 92, 81, 89, 78, 83, 88, 79, 130, 192, 189, 166]

    _circle_embedding(g, ordering)
    return g

def ChvatalGraph():
    r"""
    Returns the Chvatal graph.

    Chvatal graph is one of the few known graphs to satisfy Grunbaum's
    conjecture that for every m, n, there is an m-regular,
    m-chromatic graph of girth at least n. For more information, see this
    `Wikipedia article on the Chvatal graph <http://en.wikipedia.org/wiki/Chv%C3%A1tal_graph>`_.

    EXAMPLES:

    The Chvatal graph has 12 vertices and 24 edges. It is a 4-regular,
    4-chromatic graph with radius 2, diameter 2, and girth 4. ::

        sage: G = graphs.ChvatalGraph(); G
        Chvatal graph: Graph on 12 vertices
        sage: G.order(); G.size()
        12
        24
        sage: G.degree()
        [4, 4, 4, 4, 4, 4, 4, 4, 4, 4, 4, 4]
        sage: G.chromatic_number()
        4
        sage: G.radius(); G.diameter(); G.girth()
        2
        2
        4

    TEST:

        sage: import networkx
        sage: G = graphs.ChvatalGraph()
        sage: G.is_isomorphic(Graph(networkx.chvatal_graph()))
        True
    """
    edges = {0:[1, 4, 6, 9], 1:[2, 5, 7], 2:[3, 6, 8], 3:[4, 7, 9], 4:[5, 8],
             5:[10, 11], 6:[10, 11], 7:[8, 11], 8:[10], 9:[10, 11]}
    pos_dict = {}
    for i in range(5, 10):
        x = float(cos((pi / 2) + ((2 * pi) / 5) * i))
        y = float(sin((pi / 2) + ((2 * pi) / 5) * i))
        pos_dict[i] = (x, y)
    for i in range(5):
        x = float(2 * (cos((pi / 2) + ((2 * pi) / 5) * (i - 5))))
        y = float(2 * (sin((pi / 2) + ((2 * pi) / 5) * (i - 5))))
        pos_dict[i] = (x, y)
    pos_dict[10] = (0.5, 0)
    pos_dict[11] = (-0.5, 0)

    return Graph(edges, pos=pos_dict, name="Chvatal graph")

def ClebschGraph():
    r"""
    Return the Clebsch graph.

    EXAMPLES::

        sage: g = graphs.ClebschGraph()
        sage: g.automorphism_group().cardinality()
        1920
        sage: g.girth()
        4
        sage: g.chromatic_number()
        4
        sage: g.diameter()
        2
        sage: g.show(figsize=[10, 10]) # long time
    """
    g = Graph(pos={})
    x = 0
    for i in range(8):
        g.add_edge(x % 16, (x + 1) % 16)
        g.add_edge(x % 16, (x + 6) % 16)
        g.add_edge(x % 16, (x + 8) % 16)
        x += 1
        g.add_edge(x % 16, (x + 3) % 16)
        g.add_edge(x % 16, (x + 2) % 16)
        g.add_edge(x % 16, (x + 8) % 16)
        x += 1

    _circle_embedding(g, range(16), shift=.5)
    g.name("Clebsch graph")

    return g

def CoxeterGraph():
    r"""
    Return the Coxeter graph.

    See the :wikipedia:`Wikipedia page on the Coxeter graph
    <Coxeter_graph>`.

    EXAMPLES::

        sage: g = graphs.CoxeterGraph()
        sage: g.automorphism_group().cardinality()
        336
        sage: g.girth()
        7
        sage: g.chromatic_number()
        3
        sage: g.diameter()
        4
        sage: g.show(figsize=[10, 10]) # long time
    """
    g = Graph({
            27: [6, 22, 14],
            24: [0, 7, 18],
            25: [8, 15, 2],
            26: [10, 16, 23],
            }, pos={})

    g.add_cycle(range(24))
    g.add_edges([(5, 11), (9, 20), (12, 1), (13, 19), (17, 4), (3, 21)])

    _circle_embedding(g, range(24))
    _circle_embedding(g, [24, 25, 26], radius=.5)
    g.get_pos()[27] = (0, 0)

    g.name("Coxeter Graph")

    return g

def DejterGraph():
    r"""
    Return the Dejter graph.

    The Dejter graph is obtained from the binary 7-cube by deleting a copy of
    the Hamming code of length 7. It is 6-regular, with 112 vertices and 336
    edges. For more information, see the :wikipedia:`Dejter_graph`.

    EXAMPLES::

        sage: g = graphs.DejterGraph(); g
        Dejter Graph: Graph on 112 vertices
        sage: g.is_regular(k=6)
        True
        sage: g.girth()
        4
    """
    from sage.graphs.generators.families import CubeGraph
    from sage.coding.code_constructions import HammingCode
    from sage.rings.finite_rings.constructor import FiniteField

    from string import join
    g = CubeGraph(7)
    g.delete_vertices([join(map(str,x),"")
                       for x in HammingCode(3, FiniteField(2))])
    g.name("Dejter Graph")
    return g

def DesarguesGraph():
    """
    Returns the Desargues graph.

    PLOTTING: The layout chosen is the same as on the cover of [1].

    EXAMPLE::

        sage: D = graphs.DesarguesGraph()
        sage: L = graphs.LCFGraph(20,[5,-5,9,-9],5)
        sage: D.is_isomorphic(L)
        True
        sage: D.show()  # long time

    REFERENCE:

    - [1] Harary, F. Graph Theory. Reading, MA: Addison-Wesley,
      1994.
    """
    from sage.graphs.generators.families import GeneralizedPetersenGraph
    G = GeneralizedPetersenGraph(10,3)
    G.name("Desargues Graph")
    return G

def DurerGraph():
    r"""
    Returns the Dürer graph.

    For more information, see this
    `Wikipedia article on the Dürer graph <http://en.wikipedia.org/wiki/D%C3%BCrer_graph>`_.

    EXAMPLES:

    The Dürer graph is named after Albrecht Dürer. It is a planar graph
    with 12 vertices and 18 edges. ::

        sage: G = graphs.DurerGraph(); G
        Durer graph: Graph on 12 vertices
        sage: G.is_planar()
        True
        sage: G.order()
        12
        sage: G.size()
        18

    The Dürer graph has chromatic number 3, diameter 4, and girth 3. ::

        sage: G.chromatic_number()
        3
        sage: G.diameter()
        4
        sage: G.girth()
        3

    Its automorphism group is isomorphic to `D_6`. ::

        sage: ag = G.automorphism_group()
        sage: ag.is_isomorphic(DihedralGroup(6))
        True
    """
    edge_dict = {
        0: [1,5,6],
        1: [2,7],
        2: [3,8],
        3: [4,9],
        4: [5,10],
        5: [11],
        6: [8,10],
        7: [9,11],
        8: [10],
        9: [11]}
    pos_dict = {
        0: [2, 0],
        1: [1, 1.73205080756888],
        2: [-1, 1.73205080756888],
        3: [-2, 0],
        4: [-1, -1.73205080756888],
        5: [1, -1.73205080756888],
        6: [1, 0],
        7: [0.5, 0.866025403784439],
        8: [-0.5, 0.866025403784439],
        9: [-1, 0],
        10: [-0.5, -0.866025403784439],
        11: [0.5, -0.866025403784439]}
    return Graph(edge_dict, pos=pos_dict, name="Durer graph")

def DyckGraph():
    """
    Returns the Dyck graph.

    For more information, see the `MathWorld article on the Dyck graph
    <http://mathworld.wolfram.com/DyckGraph.html>`_ or the `Wikipedia
    article on the Dyck graph <http://en.wikipedia.org/wiki/Dyck_graph>`_.

    EXAMPLES:

    The Dyck graph was defined by Walther von Dyck in 1881. It has `32`
    vertices and `48` edges, and is a cubic graph (regular of degree `3`)::

        sage: G = graphs.DyckGraph(); G
        Dyck graph: Graph on 32 vertices
        sage: G.order()
        32
        sage: G.size()
        48
        sage: G.is_regular()
        True
        sage: G.is_regular(3)
        True

    It is non-planar and Hamiltonian, as well as bipartite (making it a
    bicubic graph)::

        sage: G.is_planar()
        False
        sage: G.is_hamiltonian()
        True
        sage: G.is_bipartite()
        True

    It has radius `5`, diameter `5`, and girth `6`::

        sage: G.radius()
        5
        sage: G.diameter()
        5
        sage: G.girth()
        6

    Its chromatic number is `2` and its automorphism group is of order
    `192`::

        sage: G.chromatic_number()
        2
        sage: G.automorphism_group().cardinality()
        192

    It is a non-integral graph as it has irrational eigenvalues::

        sage: G.characteristic_polynomial().factor()
        (x - 3) * (x + 3) * (x - 1)^9 * (x + 1)^9 * (x^2 - 5)^6

    It is a toroidal graph, and its embedding on a torus is dual to an
    embedding of the Shrikhande graph (:meth:`ShrikhandeGraph
    <GraphGenerators.ShrikhandeGraph>`).
    """
    pos_dict = {}
    for i in range(8):
        pos_dict[i] = [float(cos((2*i) * pi/8)),
                       float(sin((2*i) * pi/8))]
        pos_dict[8 + i]  = [0.75 * pos_dict[i][0],
                            0.75 * pos_dict[i][1]]
        pos_dict[16 + i] = [0.50 * pos_dict[i][0],
                            0.50 * pos_dict[i][1]]
        pos_dict[24 + i] = [0.25 * pos_dict[i][0],
                            0.25 * pos_dict[i][1]]

    edge_dict = {
        0O00: [0O07, 0O01,   0O10], 0O10: [0O00,   0O27, 0O21],
        0O01: [0O00, 0O02,   0O11], 0O11: [0O01,   0O20, 0O22],
        0O02: [0O01, 0O03,   0O12], 0O12: [0O02,   0O21, 0O23],
        0O03: [0O02, 0O04,   0O13], 0O13: [0O03,   0O22, 0O24],
        0O04: [0O03, 0O05,   0O14], 0O14: [0O04,   0O23, 0O25],
        0O05: [0O04, 0O06,   0O15], 0O15: [0O05,   0O24, 0O26],
        0O06: [0O05, 0O07,   0O16], 0O16: [0O06,   0O25, 0O27],
        0O07: [0O06, 0O00,   0O17], 0O17: [0O07,   0O26, 0O20],

        0O20: [0O17, 0O11,   0O30], 0O30: [0O20,   0O35, 0O33],
        0O21: [0O10, 0O12,   0O31], 0O31: [0O21,   0O36, 0O34],
        0O22: [0O11, 0O13,   0O32], 0O32: [0O22,   0O37, 0O35],
        0O23: [0O12, 0O14,   0O33], 0O33: [0O23,   0O30, 0O36],
        0O24: [0O13, 0O15,   0O34], 0O34: [0O24,   0O31, 0O37],
        0O25: [0O14, 0O16,   0O35], 0O35: [0O25,   0O32, 0O30],
        0O26: [0O15, 0O17,   0O36], 0O36: [0O26,   0O33, 0O31],
        0O27: [0O16, 0O10,   0O37], 0O37: [0O27,   0O34, 0O32],
    }

    return Graph(edge_dict, pos=pos_dict, name="Dyck graph")

def HortonGraph():
    r"""
    Returns the Horton Graph.

    The Horton graph is a cubic 3-connected non-hamiltonian graph. For more
    information, see the :wikipedia:`Horton_graph`.

    EXAMPLES::

        sage: g = graphs.HortonGraph()
        sage: g.order()
        96
        sage: g.size()
        144
        sage: g.radius()
        10
        sage: g.diameter()
        10
        sage: g.girth()
        6
        sage: g.automorphism_group().cardinality()
        96
        sage: g.chromatic_number()
        2
        sage: g.is_hamiltonian() # not tested -- veeeery long
        False
    """
    g = Graph(name = "Horton Graph")

    # Each group of the 6 groups of vertices is based on the same 3-regular
    # graph.
    from sage.graphs.generators.families import LCFGraph
    lcf = LCFGraph(16,[5,-5],8)
    lcf.delete_edge(15,0)
    lcf.delete_edge(7,8)

    for i in range(6):
        for u,v in lcf.edges(labels=False):
            g.add_edge((i,u),(i,v))

    # Modifying the groups and linking them together
    for i in range(3):
        g.add_edge((2*i,0),(2*i+1,7))
        g.add_edge((2*i+1,8),(2*i,7))
        g.add_edge((2*i,15),(2*i+1,0))
        g.add_edge((2*i,8),1)
        g.add_edge((2*i+1,14),2)
        g.add_edge((2*i+1,10),0)

    # Embedding
    for i in range(6):
        _circle_embedding(g, [(i,j) for j in range(16)], center=(cos(2*i*pi/6),sin(2*i*pi/6)), radius=.3)

    for i in range(3):
        g.delete_vertex((2*i+1,15))

    _circle_embedding(g, range(3), radius=.2, shift=-0.75)

    g.relabel()

    return g

def EllinghamHorton54Graph():
    r"""
    Returns the Ellingham-Horton 54-graph.

    For more information, see the :wikipedia:`Wikipedia page on the
    Ellingham-Horton graphs <Ellingham-Horton_graph>`

    EXAMPLE:

    This graph is 3-regular::

        sage: g = graphs.EllinghamHorton54Graph()
        sage: g.is_regular(k=3)
        True

    It is 3-connected and bipartite::

        sage: g.vertex_connectivity() # not tested - too long
        3
        sage: g.is_bipartite()
        True

    It is not Hamiltonian::

        sage: g.is_hamiltonian() # not tested - too long
        False

    ... and it has a nice drawing ::

        sage: g.show(figsize=[10, 10]) # not tested - too long

    TESTS::

        sage: g.show() # long time
    """
    from sage.graphs.generators.basic import CycleGraph
    up = CycleGraph(16)
    low = 2*CycleGraph(6)

    for v in range(6):
        low.add_edge(v, v + 12)
        low.add_edge(v + 6, v + 12)
    low.add_edge(12, 15)
    low.delete_edge(1, 2)
    low.delete_edge(8, 7)
    low.add_edge(1, 8)
    low.add_edge(7, 2)


    # The set of vertices on top is 0..15
    # Bottom left is 16..33
    # Bottom right is 34..52
    # The two other vertices are 53, 54
    g = up + 2*low
    g.name("Ellingham-Horton 54-graph")
    g.set_pos({})

    g.add_edges([(15, 4), (3, 8), (7, 12), (11, 0), (2, 13), (5, 10)])
    g.add_edges([(30, 6), (29, 9), (48, 14), (47, 1)])
    g.add_edge(32, 52)
    g.add_edge(50, 52)
    g.add_edge(33, 53)
    g.add_edge(51, 53)
    g.add_edge(52, 53)

    # Top
    _circle_embedding(g, range(16), center=(0, .5), shift=.5, radius=.5)

    # Bottom-left
    _circle_embedding(g, range(16, 22), center=(-1.5, -1))
    _circle_embedding(g, range(22, 28), center=(-1.5, -1), radius=.5)
    _circle_embedding(g, range(28, 34), center=(-1.5, -1), radius=.7)

    # Bottom right
    _circle_embedding(g, range(34, 40), center=(1.5, -1))
    _circle_embedding(g, range(40, 46), center=(1.5, -1), radius=.5)
    _circle_embedding(g, range(46, 52), center=(1.5, -1), radius=.7)

    d = g.get_pos()
    d[52] = (-.3, -2.5)
    d[53] = (.3, -2.5)
    d[31] = (-2.2, -.9)
    d[28] = (-.8, -.9)
    d[46] = (2.2, -.9)
    d[49] = (.8, -.9)


    return g

def EllinghamHorton78Graph():
    r"""
    Returns the Ellingham-Horton 78-graph.

    For more information, see the :wikipedia:`Wikipedia page on the
    Ellingham-Horton graphs
    <http://en.wikipedia.org/wiki/Ellingham%E2%80%93Horton_graph>`

    EXAMPLE:

    This graph is 3-regular::

        sage: g = graphs.EllinghamHorton78Graph()
        sage: g.is_regular(k=3)
        True

    It is 3-connected and bipartite::

        sage: g.vertex_connectivity() # not tested - too long
        3
        sage: g.is_bipartite()
        True

    It is not Hamiltonian::

        sage: g.is_hamiltonian() # not tested - too long
        False

    ... and it has a nice drawing ::

        sage: g.show(figsize=[10,10]) # not tested - too long

    TESTS::

        sage: g.show(figsize=[10, 10]) # not tested - too long
    """
    g = Graph({
            0: [1, 5, 60], 1: [2, 12], 2: [3, 7], 3: [4, 14], 4: [5, 9],
            5: [6], 6: [7, 11], 7: [15], 8: [9, 13, 22], 9: [10],
            10: [11, 72], 11: [12], 12: [13], 13: [14], 14: [72],
            15: [16, 20], 16: [17, 27], 17: [18, 22], 18: [19, 29],
            19: [20, 24], 20: [21], 21: [22, 26], 23: [24, 28, 72],
            24: [25], 25: [26, 71], 26: [27], 27: [28], 28: [29],
            29: [69], 30: [31, 35, 52], 31: [32, 42], 32: [33, 37],
            33: [34, 43], 34: [35, 39], 35: [36], 36: [41, 63],
            37: [65, 66], 38: [39, 59, 74], 39: [40], 40: [41, 44],
            41: [42], 42: [74], 43: [44, 74], 44: [45], 45: [46, 50],
            46: [47, 57], 47: [48, 52], 48: [49, 75], 49: [50, 54],
            50: [51], 51: [52, 56], 53: [54, 58, 73], 54: [55],
            55: [56, 59], 56: [57], 57: [58], 58: [75], 59: [75],
            60: [61, 64], 61: [62, 71], 62: [63, 77], 63: [67],
            64: [65, 69], 65: [77], 66: [70, 73], 67: [68, 73],
            68: [69, 76], 70: [71, 76], 76: [77]}, pos={})

    _circle_embedding(g, range(15), center=(-2.5, 1.5))
    _circle_embedding(g, range(15, 30), center=(-2.5, -1.5))
    _circle_embedding(g, [30, 31, 32, 33, 34, 35, 36, 37, 38, 39, 40, 41,
        42, 74, 43, 44], center=(2.5, 1.5))
    _circle_embedding(g, [45, 46, 47, 48, 49, 50, 51, 52, 53, 54, 55, 56,
        57, 58, 75, 59], center=(2.5, -1.5))

    d = g.get_pos()

    d[76] = (-.2, -.1)
    d[77] = (.2, .1)
    d[38] = (2.2, .1)
    d[52] = (2.3, -.1)
    d[15] = (-2.1, -.1)
    d[72] = (-2.1, .1)

    _line_embedding(g, [60, 61, 62, 63], first=(-1, 2), last=(1, 2))
    _line_embedding(g, [64, 65, 37], first=(-.5, 1.5), last=(1.2, 1.5))
    _line_embedding(g, [66, 73, 67, 68, 69], first=(1.2, -2),
            last=(-.8, -2))
    _line_embedding(g, [66, 70, 71], first=(.7, -1.5), last=(-1, -1.5))

    g.name("Ellingham-Horton 78-graph")

    return g

def ErreraGraph():
    r"""
    Returns the Errera graph.

    For more information, see this
    `Wikipedia article on the Errera graph <http://en.wikipedia.org/wiki/Errera_graph>`_.

    EXAMPLES:

    The Errera graph is named after Alfred Errera. It is a planar graph
    on 17 vertices and having 45 edges. ::

        sage: G = graphs.ErreraGraph(); G
        Errera graph: Graph on 17 vertices
        sage: G.is_planar()
        True
        sage: G.order()
        17
        sage: G.size()
        45

    The Errera graph is Hamiltonian with radius 3, diameter 4, girth 3,
    and chromatic number 4. ::

        sage: G.is_hamiltonian()
        True
        sage: G.radius()
        3
        sage: G.diameter()
        4
        sage: G.girth()
        3
        sage: G.chromatic_number()
        4

    Each vertex degree is either 5 or 6. That is, if `f` counts the
    number of vertices of degree 5 and `s` counts the number of vertices
    of degree 6, then `f + s` is equal to the order of the Errera
    graph. ::

        sage: D = G.degree_sequence()
        sage: D.count(5) + D.count(6) == G.order()
        True

    The automorphism group of the Errera graph is isomorphic to the
    dihedral group of order 20. ::

        sage: ag = G.automorphism_group()
        sage: ag.is_isomorphic(DihedralGroup(10))
        True
    """
    edge_dict = {
        0: [1,7,14,15,16],
        1: [2,9,14,15],
        2: [3,8,9,10,14],
        3: [4,9,10,11],
        4: [5,10,11,12],
        5: [6,11,12,13],
        6: [7,8,12,13,16],
        7: [13,15,16],
        8: [10,12,14,16],
        9: [11,13,15],
        10: [12],
        11: [13],
        13: [15],
        14: [16]}
    return Graph(edge_dict, name="Errera graph")

def F26AGraph():
    r"""
    Return the F26A graph.

    The F26A graph is a symmetric bipartite cubic graph with 26 vertices and 39
    edges. For more information, see the :wikipedia:`F26A_graph`.

    EXAMPLE::

        sage: g = graphs.F26AGraph(); g
        F26A Graph: Graph on 26 vertices
        sage: g.order(),g.size()
        (26, 39)
        sage: g.automorphism_group().cardinality()
        78
        sage: g.girth()
        6
        sage: g.is_bipartite()
        True
        sage: g.characteristic_polynomial().factor()
        (x - 3) * (x + 3) * (x^4 - 5*x^2 + 3)^6
    """
    from sage.graphs.generators.families import LCFGraph
    g= LCFGraph(26, [7,-7],13)
    g.name("F26A Graph")
    return g

def FlowerSnark():
    """
    Returns a Flower Snark.

    A flower snark has 20 vertices. It is part of the class of
    biconnected cubic graphs with edge chromatic number = 4, known as
    snarks. (i.e.: the Petersen graph). All snarks are not Hamiltonian,
    non-planar and have Petersen graph graph minors.

    PLOTTING: Upon construction, the position dictionary is filled to
    override the spring-layout algorithm. By convention, the nodes are
    drawn 0-14 on the outer circle, and 15-19 in an inner pentagon.

    REFERENCES:

    - [1] Weisstein, E. (1999). "Flower Snark - from Wolfram
      MathWorld". [Online] Available:
      http://mathworld.wolfram.com/FlowerSnark.html [2007, February 17]

    EXAMPLES: Inspect a flower snark::

        sage: F = graphs.FlowerSnark()
        sage: F
        Flower Snark: Graph on 20 vertices
        sage: F.graph6_string()
        'ShCGHC@?GGg@?@?Gp?K??C?CA?G?_G?Cc'

    Now show it::

        sage: F.show() # long time
    """
    pos_dict = {}
    for i in range(15):
        x = float(2.5*(cos((pi/2) + ((2*pi)/15)*i)))
        y = float(2.5*(sin((pi/2) + ((2*pi)/15)*i)))
        pos_dict[i] = (x,y)
    for i in range(15,20):
        x = float(cos((pi/2) + ((2*pi)/5)*i))
        y = float(sin((pi/2) + ((2*pi)/5)*i))
        pos_dict[i] = (x,y)
    return Graph({0:[1,14,15],1:[2,11],2:[3,7],3:[2,4,16],4:[5,14], \
                        5:[6,10],6:[5,7,17],8:[7,9,13],9:[10,18],11:[10,12], \
                        12:[13,19],13:[14],15:[19],16:[15,17],18:[17,19]}, \
                        pos=pos_dict, name="Flower Snark")


def FolkmanGraph():
    """
    Returns the Folkman graph.

    See the :wikipedia:`Wikipedia page on the Folkman Graph
    <Folkman_graph>`.

    EXAMPLE::

        sage: g = graphs.FolkmanGraph()
        sage: g.order()
        20
        sage: g.size()
        40
        sage: g.diameter()
        4
        sage: g.girth()
        4
        sage: g.charpoly().factor()
        (x - 4) * (x + 4) * x^10 * (x^2 - 6)^4
        sage: g.chromatic_number()
        2
        sage: g.is_eulerian()
        True
        sage: g.is_hamiltonian()
        True
        sage: g.is_vertex_transitive()
        False
        sage: g.is_bipartite()
        True
    """
    from sage.graphs.generators.families import LCFGraph
    g= LCFGraph(20, [5, -7, -7, 5], 5)
    g.name("Folkman Graph")
    return g


def FosterGraph():
    """
    Returns the Foster graph.

    See the :wikipedia:`Wikipedia page on the Foster Graph
    <Foster_graph>`.

    EXAMPLE::

        sage: g = graphs.FosterGraph()
        sage: g.order()
        90
        sage: g.size()
        135
        sage: g.diameter()
        8
        sage: g.girth()
        10
        sage: g.automorphism_group().cardinality()
        4320
        sage: g.is_hamiltonian()
        True
    """
    from sage.graphs.generators.families import LCFGraph
    g= LCFGraph(90, [17, -9, 37, -37, 9, -17], 15)
    g.name("Foster Graph")
    return g


def FranklinGraph():
    r"""
    Returns the Franklin graph.

    For more information, see this
    `Wikipedia article on the Franklin graph <http://en.wikipedia.org/wiki/Franklin_graph>`_.

    EXAMPLES:

    The Franklin graph is named after Philip Franklin. It is a
    3-regular graph on 12 vertices and having 18 edges. ::

        sage: G = graphs.FranklinGraph(); G
        Franklin graph: Graph on 12 vertices
        sage: G.is_regular(3)
        True
        sage: G.order()
        12
        sage: G.size()
        18

    The Franklin graph is a Hamiltonian, bipartite graph with radius 3,
    diameter 3, and girth 4. ::

        sage: G.is_hamiltonian()
        True
        sage: G.is_bipartite()
        True
        sage: G.radius()
        3
        sage: G.diameter()
        3
        sage: G.girth()
        4

    It is a perfect, triangle-free graph having chromatic number 2. ::

        sage: G.is_perfect()
        True
        sage: G.is_triangle_free()
        True
        sage: G.chromatic_number()
        2
    """
    edge_dict = {
        0: [1,5,6],
        1: [2,7],
        2: [3,8],
        3: [4,9],
        4: [5,10],
        5: [11],
        6: [7,9],
        7: [10],
        8: [9,11],
        10: [11]}
    pos_dict = {
        0: [2, 0],
        1: [1, 1.73205080756888],
        2: [-1, 1.73205080756888],
        3: [-2, 0],
        4: [-1, -1.73205080756888],
        5: [1, -1.73205080756888],
        6: [1, 0],
        7: [0.5, 0.866025403784439],
        8: [-0.5, 0.866025403784439],
        9: [-1, 0],
        10: [-0.5, -0.866025403784439],
        11: [0.5, -0.866025403784439]}
    return Graph(edge_dict, pos=pos_dict, name="Franklin graph")

def FruchtGraph():
    """
    Returns a Frucht Graph.

    A Frucht graph has 12 nodes and 18 edges. It is the smallest cubic
    identity graph. It is planar and it is Hamiltonian.

    PLOTTING: Upon construction, the position dictionary is filled to
    override the spring-layout algorithm. By convention, the first
    seven nodes are on the outer circle, with the next four on an inner
    circle and the last in the center.

    REFERENCES:

    - [1] Weisstein, E. (1999). "Frucht Graph - from Wolfram
      MathWorld". [Online] Available:
      http://mathworld.wolfram.com/FruchtGraph.html [2007, February 17]

    EXAMPLES::

        sage: FRUCHT = graphs.FruchtGraph()
        sage: FRUCHT
        Frucht graph: Graph on 12 vertices
        sage: FRUCHT.graph6_string()
        'KhCKM?_EGK?L'
        sage: (graphs.FruchtGraph()).show() # long time

    TEST:

        sage: import networkx
        sage: G = graphs.FruchtGraph()
        sage: G.is_isomorphic(Graph(networkx.frucht_graph()))
        True
    """
    edges = {0:[1, 6, 7], 1:[2, 7], 2:[3, 8], 3:[4, 9], 4:[5, 9],
             5:[6, 10], 6:[10], 7:[11], 8:[9, 11], 10:[11]}
    pos_dict = {}
    for i in range(7):
        x = float(2*(cos((pi/2) + ((2*pi)/7)*i)))
        y = float(2*(sin((pi/2) + ((2*pi)/7)*i)))
        pos_dict[i] = (x,y)
    pos_dict[7] = (0,1)
    pos_dict[8] = (-1,0)
    pos_dict[9] = (0,-1)
    pos_dict[10] = (1,0)
    pos_dict[11] = (0,0)
    return Graph(edges, pos=pos_dict, name="Frucht graph")

def GoldnerHararyGraph():
    r"""
    Return the Goldner-Harary graph.

    For more information, see this
    `Wikipedia article on the Goldner-Harary graph <http://en.wikipedia.org/wiki/Goldner%E2%80%93Harary_graph>`_.

    EXAMPLES:

    The Goldner-Harary graph is named after A. Goldner and Frank Harary.
    It is a planar graph having 11 vertices and 27 edges. ::

        sage: G = graphs.GoldnerHararyGraph(); G
        Goldner-Harary graph: Graph on 11 vertices
        sage: G.is_planar()
        True
        sage: G.order()
        11
        sage: G.size()
        27

    The Goldner-Harary graph is chordal with radius 2, diameter 2, and
    girth 3. ::

        sage: G.is_chordal()
        True
        sage: G.radius()
        2
        sage: G.diameter()
        2
        sage: G.girth()
        3

    Its chromatic number is 4 and its automorphism group is isomorphic to
    the dihedral group `D_6`. ::

        sage: G.chromatic_number()
        4
        sage: ag = G.automorphism_group()
        sage: ag.is_isomorphic(DihedralGroup(6))
        True
    """
    edge_dict = {
        0: [1,3,4],
        1: [2,3,4,5,6,7,10],
        2: [3,7],
        3: [7,8,9,10],
        4: [3,5,9,10],
        5: [10],
        6: [7,10],
        7: [8,10],
        8: [10],
        9: [10]}

    pos = {
        0: (-2, 0),
        1: (0, 1.5),
        2: (2, 0),
        3: (0, -1.5),
        4: (-1.5, 0),
        5: (-0.5, 0.5),
        6: (0.5, 0.5),
        7: (1.5, 0),
        8: (0.5, -0.5),
        9: (-0.5, -0.5),
        10: (0, 0)}

    return Graph(edge_dict, pos = pos, name="Goldner-Harary graph")

def GrayGraph(embedding=1):
    r"""
    Returns the Gray graph.

    See the :wikipedia:`Wikipedia page on the Gray Graph
    <Gray_graph>`.

    INPUT:

    - ``embedding`` -- two embeddings are available, and can be
      selected by setting ``embedding`` to 1 or 2.

    EXAMPLES::

        sage: g = graphs.GrayGraph()
        sage: g.order()
        54
        sage: g.size()
        81
        sage: g.girth()
        8
        sage: g.diameter()
        6
        sage: g.show(figsize=[10, 10])   # long time
        sage: graphs.GrayGraph(embedding = 2).show(figsize=[10, 10])   # long time

    TESTS::

        sage: graphs.GrayGraph(embedding = 3)
        Traceback (most recent call last):
        ...
        ValueError: The value of embedding must be 1, 2, or 3.
    """

    from sage.graphs.generators.families import LCFGraph
    g = LCFGraph(54, [-25,7,-7,13,-13,25], 9)
    g.name("Gray graph")

    if embedding == 1:
        o = g.automorphism_group(orbits=True)[-1]
        _circle_embedding(g, o[0], center=(0, 0), radius=1)
        _circle_embedding(g, o[1], center=(0, 0), radius=.6, shift=-.5)

    elif embedding != 2:
        raise ValueError("The value of embedding must be 1, 2, or 3.")

    return g

def GrotzschGraph():
    r"""
    Returns the Grötzsch graph.

    The Grötzsch graph is an example of a triangle-free graph with
    chromatic number equal to 4. For more information, see this
    `Wikipedia article on Grötzsch graph <http://en.wikipedia.org/wiki/Gr%C3%B6tzsch_graph>`_.

    REFERENCE:

    - [1] Weisstein, Eric W. "Grotzsch Graph."
      From MathWorld--A Wolfram Web Resource.
      http://mathworld.wolfram.com/GroetzschGraph.html

    EXAMPLES:

    The Grötzsch graph is named after Herbert Grötzsch. It is a
    Hamiltonian graph with 11 vertices and 20 edges. ::

        sage: G = graphs.GrotzschGraph(); G
        Grotzsch graph: Graph on 11 vertices
        sage: G.is_hamiltonian()
        True
        sage: G.order()
        11
        sage: G.size()
        20

    The Grötzsch graph is triangle-free and having radius 2, diameter 2,
    and girth 4. ::

        sage: G.is_triangle_free()
        True
        sage: G.radius()
        2
        sage: G.diameter()
        2
        sage: G.girth()
        4

    Its chromatic number is 4 and its automorphism group is isomorphic
    to the dihedral group `D_5`. ::

        sage: G.chromatic_number()
        4
        sage: ag = G.automorphism_group()
        sage: ag.is_isomorphic(DihedralGroup(5))
        True
    """
    g = Graph()
    g.add_vertices(range(11))

    edges = [];
    for u in range(1,6):
        edges.append( (0,u) )

    edges.append( (10,6) )

    for u in range(6,10):
        edges.append( (u,u+1) )
        edges.append( (u,u-4) )

    edges.append( (10,1) )

    for u in range(7,11):
        edges.append( (u,u-6) )

    edges.append((6,5))

    g.add_edges(edges)

    pos = {}
    pos[0] = (0,0)
    for u in range(1,6):
        theta = (u-1)*2*pi/5
        pos[u] = (float(5*sin(theta)),float(5*cos(theta)))
        pos[u+5] = (2*pos[u][0], 2*pos[u][1])

    g.set_pos(pos)
    g.name("Grotzsch graph")
    return g

def HeawoodGraph():
    """
    Returns a Heawood graph.

    The Heawood graph is a cage graph that has 14 nodes. It is a cubic
    symmetric graph. (See also the Moebius-Kantor graph). It is
    nonplanar and Hamiltonian. It has diameter = 3, radius = 3, girth =
    6, chromatic number = 2. It is 4-transitive but not 5-transitive.

    PLOTTING: Upon construction, the position dictionary is filled to
    override the spring-layout algorithm. By convention, the nodes are
    positioned in a circular layout with the first node appearing at
    the top, and then continuing counterclockwise.

    REFERENCES:

    - [1] Weisstein, E. (1999). "Heawood Graph - from Wolfram
      MathWorld". [Online] Available:
      http://mathworld.wolfram.com/HeawoodGraph.html [2007, February 17]

    EXAMPLES::

        sage: H = graphs.HeawoodGraph()
        sage: H
        Heawood graph: Graph on 14 vertices
        sage: H.graph6_string()
        'MhEGHC@AI?_PC@_G_'
        sage: (graphs.HeawoodGraph()).show() # long time

    TEST:

        sage: import networkx
        sage: G = graphs.HeawoodGraph()
        sage: G.is_isomorphic(Graph(networkx.heawood_graph()))
        True
    """
    edges = {0:[1, 5, 13], 1:[2, 10], 2:[3, 7], 3:[4, 12], 4:[5, 9], 5:[6],
             6:[7, 11], 7:[8], 8:[9, 13], 9:[10], 10:[11], 11:[12], 12:[13]}
    pos_dict = {}
    for i in range(14):
        x = float(cos((pi/2) + (pi/7)*i))
        y = float(sin((pi/2) + (pi/7)*i))
        pos_dict[i] = (x,y)
    return Graph(edges, pos=pos_dict, name="Heawood graph")

def HerschelGraph():
    r"""
    Returns the Herschel graph.

    For more information, see this
    `Wikipedia article on the Herschel graph <http://en.wikipedia.org/wiki/Herschel_graph>`_.

    EXAMPLES:

    The Herschel graph is named after Alexander Stewart Herschel. It is
    a planar, bipartite graph with 11 vertices and 18 edges. ::

        sage: G = graphs.HerschelGraph(); G
        Herschel graph: Graph on 11 vertices
        sage: G.is_planar()
        True
        sage: G.is_bipartite()
        True
        sage: G.order()
        11
        sage: G.size()
        18

    The Herschel graph is a perfect graph with radius 3, diameter 4, and
    girth 4. ::

        sage: G.is_perfect()
        True
        sage: G.radius()
        3
        sage: G.diameter()
        4
        sage: G.girth()
        4

    Its chromatic number is 2 and its automorphism group is
    isomorphic to the dihedral group `D_6`. ::

        sage: G.chromatic_number()
        2
        sage: ag = G.automorphism_group()
        sage: ag.is_isomorphic(DihedralGroup(6))
        True
    """
    edge_dict = {
        0: [1,3,4],
        1: [2,5,6],
        2: [3,7],
        3: [8,9],
        4: [5,9],
        5: [10],
        6: [7,10],
        7: [8],
        8: [10],
        9: [10]}
    pos_dict = {
        0: [2, 0],
        1: [0, 2],
        2: [-2, 0],
        3: [0, -2],
        4: [1, 0],
        5: [0.5, 0.866025403784439],
        6: [-0.5, 0.866025403784439],
        7: [-1, 0],
        8: [-0.5, -0.866025403784439],
        9: [0.5, -0.866025403784439],
        10: [0, 0]}
    return Graph(edge_dict, pos=pos_dict, name="Herschel graph")

def HigmanSimsGraph(relabel=True):
    r"""
    The Higman-Sims graph is a remarkable strongly regular
    graph of degree 22 on 100 vertices.  For example, it can
    be split into two sets of 50 vertices each, so that each
    half induces a subgraph isomorphic to the
    Hoffman-Singleton graph
    (:meth:`~HoffmanSingletonGraph`).
    This can be done in 352 ways (see [BROUWER-HS-2009]_).

    Its most famous property is that the automorphism
    group has an index 2 subgroup which is one of the
    26 sporadic groups. [HIGMAN1968]_

    The construction used here follows [HAFNER2004]_.

    INPUT:

    - ``relabel`` - default: ``True``.  If ``True`` the
      vertices will be labeled with consecutive integers.
      If ``False`` the labels are strings that are three
      digits long. "xyz" means the vertex is in group
      x (zero through three), pentagon or pentagram y
      (zero through four), and is vertex z (zero
      through four) of that pentagon or pentagram.
      See [HAFNER2004]_ for more.

    OUTPUT:

    The Higman-Sims graph.

    EXAMPLES:

    A split into the first 50 and last 50 vertices
    will induce two copies of the Hoffman-Singleton graph,
    and we illustrate another such split, which is obvious
    based on the construction used. ::

        sage: H = graphs.HigmanSimsGraph()
        sage: A = H.subgraph(range(0,50))
        sage: B = H.subgraph(range(50,100))
        sage: K = graphs.HoffmanSingletonGraph()
        sage: K.is_isomorphic(A) and K.is_isomorphic(B)
        True
        sage: C = H.subgraph(range(25,75))
        sage: D = H.subgraph(range(0,25)+range(75,100))
        sage: K.is_isomorphic(C) and K.is_isomorphic(D)
        True

    The automorphism group contains only one nontrivial
    proper normal subgroup, which is of index 2 and is
    simple.  It is known as the Higman-Sims group.  ::

        sage: H = graphs.HigmanSimsGraph()
        sage: G = H.automorphism_group()
        sage: g=G.order(); g
        88704000
        sage: K = G.normal_subgroups()[1]
        sage: K.is_simple()
        True
        sage: g//K.order()
        2

    REFERENCES:

        .. [BROUWER-HS-2009] `Higman-Sims graph
           <http://www.win.tue.nl/~aeb/graphs/Higman-Sims.html>`_.
           Andries E. Brouwer, accessed 24 October 2009.
        .. [HIGMAN1968] A simple group of order 44,352,000,
           Math.Z. 105 (1968) 110-113. D.G. Higman & C. Sims.
        .. [HAFNER2004] `On the graphs of Hoffman-Singleton and
           Higman-Sims
           <http://www.combinatorics.org/Volume_11/PDF/v11i1r77.pdf>`_.
           The Electronic Journal of Combinatorics 11 (2004), #R77,
           Paul R. Hafner, accessed 24 October 2009.

    AUTHOR:

        - Rob Beezer (2009-10-24)
    """
    HS = Graph()
    HS.name('Higman-Sims graph')

    # Four groups of either five pentagons, or five pentagrams
    # 4 x 5 x 5 = 100 vertices
    # First digit is "group", second is "penta{gon|gram}", third is "vertex"
    vlist = ['%d%d%d'%(g,p,v)
                    for g in range(4) for p in range(5) for v in range(5)]
    for avertex in vlist:
        HS.add_vertex(avertex)

    # Edges: Within groups 0 and 2, joined as pentagons
    # Edges: Within groups 1 and 3, joined as pentagrams
    for g in range(4):
        shift = 1
        if g in [1,3]:
            shift += 1
        for p in range(5):
            for v in range(5):
                HS.add_edge(('%d%d%d'%(g,p,v), '%d%d%d'%(g,p,(v+shift)%5)))

    # Edges: group 0 to group 1
    for x in range(5):
        for m in range(5):
            for c in range(5):
                y = (m*x+c)%5
                HS.add_edge(('0%d%d'%(x,y), '1%d%d'%(m,c)))

    # Edges: group 1 to group 2
    for m in range(5):
        for A in range(5):
            for B in range(5):
                c = (2*(m-A)*(m-A)+B)%5
                HS.add_edge(('1%d%d'%(m,c), '2%d%d'%(A,B)))

    # Edges: group 2 to group 3
    for A in range(5):
        for a in range(5):
            for b in range(5):
                B = (2*A*A+3*a*A-a*a+b)%5
                HS.add_edge(('2%d%d'%(A,B), '3%d%d'%(a,b)))

    # Edges: group 3 to group 0
    for a in range(5):
        for b in range(5):
            for x in range(5):
                y = ((x-a)*(x-a)+b)%5
                HS.add_edge(('3%d%d'%(a,b), '0%d%d'%(x,y)))

    # Edges: group 0 to group 2
    for x in range(5):
        for A in range(5):
            for B in range(5):
                y = (3*x*x+A*x+B+1)%5
                HS.add_edge(('0%d%d'%(x,y), '2%d%d'%(A,B)))
                y = (3*x*x+A*x+B-1)%5
                HS.add_edge(('0%d%d'%(x,y), '2%d%d'%(A,B)))

    # Edges: group 1 to group 3
    for m in range(5):
        for a in range(5):
            for b in range(5):
                c = (m*(m-a)+b+2)%5
                HS.add_edge(('1%d%d'%(m,c), '3%d%d'%(a,b)))
                c = (m*(m-a)+b-2)%5
                HS.add_edge(('1%d%d'%(m,c), '3%d%d'%(a,b)))

    # Rename to integer vertex labels, creating dictionary
    # Or not, and create identity mapping
    if relabel:
        vmap = HS.relabel(return_map=True)
    else:
        vmap={}
        for v in vlist:
            vmap[v] = v
    # Layout vertices in a circle
    # In the order given in vlist
    # Using labels from vmap
    pos_dict = {}
    for i in range(100):
        x = float(cos((pi/2) + ((2*pi)/100)*i))
        y = float(sin((pi/2) + ((2*pi)/100)*i))
        pos_dict[vmap[vlist[i]]] = (x,y)
    HS.set_pos(pos_dict)
    return HS

def HoffmanSingletonGraph():
    r"""
    Returns the Hoffman-Singleton graph.

    The Hoffman-Singleton graph is the Moore graph of degree 7,
    diameter 2 and girth 5. The Hoffman-Singleton theorem states that
    any Moore graph with girth 5 must have degree 2, 3, 7 or 57. The
    first three respectively are the pentagon, the Petersen graph, and
    the Hoffman-Singleton graph. The existence of a Moore graph with
    girth 5 and degree 57 is still open.

    A Moore graph is a graph with diameter `d` and girth
    `2d + 1`. This implies that the graph is regular, and
    distance regular.

    PLOTTING: Upon construction, the position dictionary is filled to
    override the spring-layout algorithm. A novel algorithm written by
    Tom Boothby gives a random layout which is pleasing to the eye.

    REFERENCES:

    .. [GodsilRoyle] Godsil, C. and Royle, G. Algebraic Graph Theory.
      Springer, 2001.

    EXAMPLES::

        sage: HS = graphs.HoffmanSingletonGraph()
        sage: Set(HS.degree())
        {7}
        sage: HS.girth()
        5
        sage: HS.diameter()
        2
        sage: HS.num_verts()
        50

    Note that you get a different layout each time you create the graph.
    ::

        sage: HS.layout()[1]
        (-0.844..., 0.535...)
        sage: graphs.HoffmanSingletonGraph().layout()[1]
        (-0.904..., 0.425...)

    """
    H = Graph({ \
    'q00':['q01'], 'q01':['q02'], 'q02':['q03'], 'q03':['q04'], 'q04':['q00'], \
    'q10':['q11'], 'q11':['q12'], 'q12':['q13'], 'q13':['q14'], 'q14':['q10'], \
    'q20':['q21'], 'q21':['q22'], 'q22':['q23'], 'q23':['q24'], 'q24':['q20'], \
    'q30':['q31'], 'q31':['q32'], 'q32':['q33'], 'q33':['q34'], 'q34':['q30'], \
    'q40':['q41'], 'q41':['q42'], 'q42':['q43'], 'q43':['q44'], 'q44':['q40'], \
    'p00':['p02'], 'p02':['p04'], 'p04':['p01'], 'p01':['p03'], 'p03':['p00'], \
    'p10':['p12'], 'p12':['p14'], 'p14':['p11'], 'p11':['p13'], 'p13':['p10'], \
    'p20':['p22'], 'p22':['p24'], 'p24':['p21'], 'p21':['p23'], 'p23':['p20'], \
    'p30':['p32'], 'p32':['p34'], 'p34':['p31'], 'p31':['p33'], 'p33':['p30'], \
    'p40':['p42'], 'p42':['p44'], 'p44':['p41'], 'p41':['p43'], 'p43':['p40']})
    for j in range(5):
        for i in range(5):
            for k in range(5):
                con = (i+j*k)%5
                H.add_edge(('q%d%d'%(k,con),'p%d%d'%(j,i)))
    H.name('Hoffman-Singleton graph')
    from sage.combinat.permutation import Permutations
    from sage.misc.prandom import randint
    P = Permutations([1,2,3,4])
    qpp = [0] + list(P[randint(0,23)])
    ppp = [0] + list(P[randint(0,23)])
    qcycle = lambda i,s : ['q%s%s'%(i,(j+s)%5) for j in qpp]
    pcycle = lambda i,s : ['p%s%s'%(i,(j+s)%5) for j in ppp]
    l = 0
    s = 0
    D = []
    while l < 5:
        for q in qcycle(l,s):
            D.append(q)
        vv = 'p%s'%q[1]
        s = int([v[-1] for v in H.neighbors(q) if v[:2] == vv][0])
        for p in pcycle(l,s):
            D.append(p)
        vv = 'q%s'%(int(p[1])+1)
        v = [v[-1] for v in H.neighbors(p) if v[:2] == vv]
        if len(v):
            s = int(v[0])
        l+=1
    map = H.relabel(return_map=True)
    pos_dict = {}
    for i in range(50):
        x = float(cos((pi/2) + ((2*pi)/50)*i))
        y = float(sin((pi/2) + ((2*pi)/50)*i))
        pos_dict[map[D[i]]] = (x,y)
    H.set_pos(pos_dict)
    return H

def HoffmanGraph():
    r"""
    Returns the Hoffman Graph.

    See the :wikipedia:`Wikipedia page on the Hoffman graph
    <Hoffman_graph>`.

    EXAMPLES::

        sage: g = graphs.HoffmanGraph()
        sage: g.is_bipartite()
        True
        sage: g.is_hamiltonian() # long time
        True
        sage: g.radius()
        3
        sage: g.diameter()
        4
        sage: g.automorphism_group().cardinality()
        48
    """
    g = Graph({
            0: [1, 7, 8, 13],
            1: [2, 9, 14],
            2: [3, 8, 10],
            3: [4, 9, 15],
            4: [5, 10, 11],
            5: [6, 12, 14],
            6: [7, 11, 13],
            7: [12, 15],
            8: [12, 14],
            9: [11, 13],
            10: [12, 15],
            11: [14],
            13: [15]})
    g.set_pos({})
    _circle_embedding(g, range(8))
    _circle_embedding(g, range(8, 14), radius=.7, shift=.5)
    _circle_embedding(g, [14, 15], radius=.1)

    g.name("Hoffman Graph")

    return g

def HoltGraph():
    r"""
    Returns the Holt graph (also called the Doyle graph)

    See the :wikipedia:`Wikipedia page on the Holt graph
    <Holt_graph>`.

    EXAMPLES::

        sage: g = graphs.HoltGraph();g
        Holt graph: Graph on 27 vertices
        sage: g.is_regular()
        True
        sage: g.is_vertex_transitive()
        True
        sage: g.chromatic_number()
        3
        sage: g.is_hamiltonian() # long time
        True
        sage: g.radius()
        3
        sage: g.diameter()
        3
        sage: g.girth()
        5
        sage: g.automorphism_group().cardinality()
        54
    """
    g = Graph(loops=False, name = "Holt graph", pos={})
    for x in range(9):
        for y in range(3):
            g.add_edge((x,y),((4*x+1)%9,(y-1)%3))
            g.add_edge((x,y),((4*x-1)%9,(y-1)%3))
            g.add_edge((x,y),((7*x+7)%9,(y+1)%3))
            g.add_edge((x,y),((7*x-7)%9,(y+1)%3))

    for j in range(0,6,2):
        _line_embedding(g, [(x,j/2) for x in range(9)],
                        first=(cos(2*j*pi/6),sin(2*j*pi/6)),
                        last=(cos(2*(j+1)*pi/6),sin(2*(j+1)*pi/6)))

    return g

def KrackhardtKiteGraph():
    """
    Returns a Krackhardt kite graph with 10 nodes.

    The Krackhardt kite graph was originally developed by David
    Krackhardt for the purpose of studying social networks. It is used
    to show the distinction between: degree centrality, betweeness
    centrality, and closeness centrality. For more information read the
    plotting section below in conjunction with the example.

    REFERENCES:

    - [1] Kreps, V. (2002). "Social Network Analysis".  [Online] Available:
      http://www.orgnet.com/sna.html

    PLOTTING: Upon construction, the position dictionary is filled to
    override the spring-layout algorithm. By convention, the graph is
    drawn left to right, in top to bottom row sequence of [2, 3, 2, 1,
    1, 1] nodes on each row. This places the fourth node (3) in the
    center of the kite, with the highest degree. But the fourth node
    only connects nodes that are otherwise connected, or those in its
    clique (i.e.: Degree Centrality). The eighth (7) node is where the
    kite meets the tail. It has degree = 3, less than the average, but
    is the only connection between the kite and tail (i.e.: Betweenness
    Centrality). The sixth and seventh nodes (5 and 6) are drawn in the
    third row and have degree = 5. These nodes have the shortest path
    to all other nodes in the graph (i.e.: Closeness Centrality).
    Please execute the example for visualization.

    EXAMPLE: Construct and show a Krackhardt kite graph

    ::

        sage: g = graphs.KrackhardtKiteGraph()
        sage: g.show() # long time

    TEST:

        sage: import networkx
        sage: G = graphs.KrackhardtKiteGraph()
        sage: G.is_isomorphic(Graph(networkx.krackhardt_kite_graph()))
        True
    """
    edges = {0:[1, 2, 3, 5], 1:[3, 4, 6], 2:[3, 5], 3:[4, 5, 6],
             4:[6], 5:[6, 7], 6:[7], 7:[8], 8:[9]}
    pos_dict = {0:(-1,4),1:(1,4),2:(-2,3),3:(0,3),4:(2,3),5:(-1,2),6:(1,2),7:(0,1),8:(0,0),9:(0,-1)}
    return Graph(edges, pos=pos_dict, name="Krackhardt Kite Graph")

def Klein3RegularGraph():
    r"""
    Return the Klein 3-regular graph.

    The cubic Klein graph has 56 vertices and can be embedded on a surface of
    genus 3. It is the dual of
    :meth:`~sage.graphs.graph_generators.GraphGenerators.Klein7RegularGraph`. For
    more information, see the :wikipedia:`Klein_graphs`.

    EXAMPLE::

        sage: g = graphs.Klein3RegularGraph(); g
        Klein 3-regular Graph: Graph on 56 vertices
        sage: g.order(), g.size()
        (56, 84)
        sage: g.girth()
        7
        sage: g.automorphism_group().cardinality()
        336
        sage: g.chromatic_number()
        3
    """
    from sage.graphs.graph_plot import _circle_embedding
    g3 = Graph(':w`_GKWDBap`CMWFCpWsQUNdBwwuXPHrg`U`RIqypehVLqgHupYcFJyAv^Prk]'+
               'EcarHwIVHAKh|\\tLVUxT]`ZDTJ{Af[o_AuKs{r_?ef',
               loops=False, multiedges=False)
    _circle_embedding(g3,[0, 2, 3, 4, 6, 8, 14, 1, 37, 30, 34, 48, 55, 43, 40,
                          45, 18, 20, 47, 42, 23, 17, 16, 10, 41, 11, 49, 25,
                          51, 26, 54, 9, 22, 15, 21, 12, 24, 7, 52, 31, 32, 36,
                          46, 35, 29, 50, 27, 19, 28, 5, 33, 13, 53, 39, 38, 44])
    g3.name("Klein 3-regular Graph")
    return g3

def Klein7RegularGraph():
    r"""
    Return the Klein 7-regular graph.

    The 7-valent Klein graph has 24 vertices and can be embedded on a surface of
    genus 3. It is the dual of
    :meth:`~sage.graphs.graph_generators.GraphGenerators.Klein3RegularGraph`. For
    more information, see the :wikipedia:`Klein_graphs`.

    EXAMPLE::

        sage: g = graphs.Klein7RegularGraph(); g
        Klein 7-regular Graph: Graph on 24 vertices
        sage: g.order(), g.size()
        (24, 84)
        sage: g.girth()
        3
        sage: g.automorphism_group().cardinality()
        336
        sage: g.chromatic_number()
        4
    """
    from sage.graphs.graph_plot import _circle_embedding
    g7 = Graph(':W__@`AaBbC_CDbDcE`F_AG_@DEH_IgHIJbFGIKaFHILeFGHMdFKN_EKOPaCNP'+
               'Q`HOQRcGLRS`BKMSTdJKLPTU',loops=False,multiedges=False)
    _circle_embedding(g7,[0, 2, 3, 1, 9, 16, 20, 21, 4, 19, 17, 7, 15,
                          10, 8, 13, 11, 5, 23, 22, 14, 12, 18, 6])
    g7.name("Klein 7-regular Graph")
    return g7

def LocalMcLaughlinGraph():
    r"""
    Return the local McLaughlin graph

    The local McLaughlin graph is a strongly regular graph with parameters
    `(162,56,10,24)`. It can be obtained from
    :meth:`~sage.graphs.graph_generators.GraphGenerators.McLaughlinGraph` by
    considering the stabilizer of a point: one of its orbits has cardinality
    162.

    EXAMPLES::

        sage: g = graphs.LocalMcLaughlinGraph(); g   # long time # optional - gap_packages
<<<<<<< HEAD
=======
        Local McLaughlin Graph: Graph on 162 vertices
>>>>>>> 3847037e
        sage: g.is_strongly_regular(parameters=True) # long time # optional - gap_packages
        (162, 56, 10, 24)
    """
    g = McLaughlinGraph()
    orbits = g.automorphism_group().stabilizer(1).orbits()
    orbit = [x for x in orbits if len(x) == 162][0]
    g = g.subgraph(vertices=orbit)
    g.relabel()
    g.name("Local McLaughlin Graph")
    return g

def LjubljanaGraph(embedding=1):
    r"""
    Returns the Ljubljana Graph.

    The Ljubljana graph is a bipartite 3-regular graph on 112
    vertices and 168 edges. It is not vertex-transitive as it has
    two orbits which are also independent sets of size 56. See the
    :wikipedia:`Wikipedia page on the Ljubljana Graph
    <Ljubljana_graph>`.

    The default embedding is obtained from the Heawood graph.

    INPUT:

    - ``embedding`` -- two embeddings are available, and can be
      selected by setting ``embedding`` to 1 or 2.

    EXAMPLES::

        sage: g = graphs.LjubljanaGraph()
        sage: g.order()
        112
        sage: g.size()
        168
        sage: g.girth()
        10
        sage: g.diameter()
        8
        sage: g.show(figsize=[10, 10])   # long time
        sage: graphs.LjubljanaGraph(embedding=2).show(figsize=[10, 10])   # long time

    TESTS::

        sage: graphs.LjubljanaGraph(embedding=3)
        Traceback (most recent call last):
        ...
        ValueError: The value of embedding must be 1 or 2.
    """

    L = [47, -23, -31, 39, 25, -21, -31, -41, 25, 15, 29, -41, -19, 15,
         -49, 33, 39, -35, -21, 17, -33, 49, 41, 31, -15, -29, 41, 31,
         -15, -25, 21, 31, -51, -25, 23, 9, -17, 51, 35, -29, 21, -51,
         -39, 33, -9, -51, 51, -47, -33, 19, 51, -21, 29, 21, -31, -39]

    from sage.graphs.generators.families import LCFGraph
    g = LCFGraph(112, L, 2)
    g.name("Ljubljana graph")

    if embedding == 1:
        dh = HeawoodGraph().get_pos()

        # Correspondence between the vertices of the Heawood Graph and
        # 8-sets of the Ljubljana Graph.

        d = {
            0: [1, 21, 39, 57, 51, 77, 95, 107],
            1: [2, 22, 38, 58, 50, 78, 94, 106],
            2: [3, 23, 37, 59, 49, 79, 93, 105],
            3: [4, 24, 36, 60, 48, 80, 92, 104],
            4: [5, 25, 35, 61, 15, 81, 91, 71],
            9: [6, 26, 44, 62, 16, 82, 100, 72],
            10: [7, 27, 45, 63, 17, 83, 101, 73],
            11: [8, 28, 46, 64, 18, 84, 102, 74],
            12: [9, 29, 47, 65, 19, 85, 103, 75],
            13: [10, 30, 0, 66, 20, 86, 56, 76],
            8: [11, 31, 111, 67, 99, 87, 55, 43],
            7: [12, 32, 110, 68, 98, 88, 54, 42],
            6: [13, 33, 109, 69, 97, 89, 53, 41],
            5: [14, 34, 108, 70, 96, 90, 52, 40]
            }

        # The vertices of each 8-set are plotted on a circle, and the
        # circles are slowly shifted to obtain a symmetric drawing.

        for i, (u, vertices) in enumerate(d.iteritems()):
            _circle_embedding(g, vertices, center=dh[u], radius=.1,
                    shift=8.*i/14)

        return g

    elif embedding == 2:
        return g

    else:
        raise ValueError("The value of embedding must be 1 or 2.")

def LivingstoneGraph():
    r"""
    Returns the Livingstone Graph.

    The Livingstone graph is a distance-transitive graph on 266 vertices whose
    automorphism group is the :class:`J1 group
    <sage.groups.perm_gps.permgroup_named.JankoGroup>`. For more information,
    see the :wikipedia:`Livingstone_graph`.

    EXAMPLES::

        sage: g = graphs.LivingstoneGraph() # optional - gap_packages internet
        sage: g.order()                     # optional - gap_packages internet
        266
        sage: g.size()                      # optional - gap_packages internet
        1463
        sage: g.girth()                     # optional - gap_packages internet
        5
        sage: g.is_vertex_transitive()      # optional - gap_packages internet
        True
        sage: g.is_distance_regular()       # optional - gap_packages internet
        True
    """
    from sage.groups.perm_gps.permgroup_named import JankoGroup
    from sage.graphs.graph import Graph
    G = JankoGroup(1)
    edges = map(tuple,G.orbit((1,24),action="OnSets"))
    return Graph(edges,name="Livingstone Graph")

def M22Graph():
    r"""
    Returns the M22 graph.

    The `M_{22}` graph is the unique strongly regular graph with parameters
    `v = 77, k = 16, \lambda = 0, \mu = 4`.

    For more information on the `M_{22}` graph, see
    `<http://www.win.tue.nl/~aeb/graphs/M22.html>`_.

    EXAMPLES::

        sage: g = graphs.M22Graph()
        sage: g.order()
        77
        sage: g.size()
        616
        sage: g.is_strongly_regular(parameters = True)
        (77, 16, 0, 4)
    """
    from sage.groups.perm_gps.permgroup_named import MathieuGroup
    sets = [tuple(_) for _ in MathieuGroup(22).orbit((1,2,3,7,10,20), action = "OnSets")]
    g = Graph([sets, lambda x,y : not any(xx in y for xx in x)], name="M22 Graph")
    g.relabel()
    ordering = [0, 1, 3, 4, 5, 6, 7, 10, 12, 19, 20, 31, 2, 24, 35, 34, 22, 32,
                36, 23, 27, 25, 40, 26, 16, 71, 61, 63, 50, 68, 39, 52, 48, 44,
                69, 28, 9, 64, 60, 17, 38, 49, 45, 65, 14, 70, 72, 21, 43, 56,
                33, 73, 58, 55, 41, 29, 66, 54, 76, 46, 67, 11, 51, 47, 62, 53,
                15, 8, 18, 13, 59, 37, 30, 57, 75, 74, 42]

    _circle_embedding(g, ordering)

    return g

def MarkstroemGraph():
    r"""
    Returns the Markström Graph.

    The Markström Graph is a cubic planar graph with no cycles of length 4 nor
    8, but containing cycles of length 16. For more information, see the
    `Wolfram page about the Markström Graph
    <http://mathworld.wolfram.com/MarkstroemGraph.html>`_.

    EXAMPLES::

        sage: g = graphs.MarkstroemGraph()
        sage: g.order()
        24
        sage: g.size()
        36
        sage: g.is_planar()
        True
        sage: g.is_regular(3)
        True
        sage: g.subgraph_search(graphs.CycleGraph(4)) is None
        True
        sage: g.subgraph_search(graphs.CycleGraph(8)) is None
        True
        sage: g.subgraph_search(graphs.CycleGraph(16))
        Subgraph of (Markstroem Graph): Graph on 16 vertices
    """
    g = Graph(name="Markstroem Graph")

    g.add_cycle(range(9))
    g.add_path([0,9,10,11,2,1,11])
    g.add_path([3,12,13,14,5,4,14])
    g.add_path([6,15,16,17,8,7,17])
    g.add_cycle([10,9,18])
    g.add_cycle([12,13,19])
    g.add_cycle([15,16,20])
    g.add_cycle([21,22,23])
    g.add_edges([(19,22),(18,21),(20,23)])

    _circle_embedding(g, sum([[9+3*i+j for j in range(3)]+[0]*2 for i in range(3)],[]), radius=.6, shift=.7)
    _circle_embedding(g, [18,19,20], radius=.35, shift=.25)
    _circle_embedding(g, [21,22,23], radius=.15, shift=.25)
    _circle_embedding(g, range(9))

    return g

def McGeeGraph(embedding=2):
    r"""
    Returns the McGee Graph.

    See the :wikipedia:`Wikipedia page on the McGee Graph
    <McGee_graph>`.

    INPUT:

    - ``embedding`` -- two embeddings are available, and can be
      selected by setting ``embedding`` to 1 or 2.

    EXAMPLES::

        sage: g = graphs.McGeeGraph()
        sage: g.order()
        24
        sage: g.size()
        36
        sage: g.girth()
        7
        sage: g.diameter()
        4
        sage: g.show()
        sage: graphs.McGeeGraph(embedding=1).show()

    TESTS::

        sage: graphs.McGeeGraph(embedding=3)
        Traceback (most recent call last):
        ...
        ValueError: The value of embedding must be 1 or 2.
    """

    L = [47, -23, -31, 39, 25, -21, -31, -41, 25, 15, 29, -41, -19, 15,
         -49, 33, 39, -35, -21, 17, -33, 49, 41, 31, -15, -29, 41, 31,
         -15, -25, 21, 31, -51, -25, 23, 9, -17, 51, 35, -29, 21, -51,
         -39, 33, -9, -51, 51, -47, -33, 19, 51, -21, 29, 21, -31, -39]

    from sage.graphs.generators.families import LCFGraph
    g = LCFGraph(24, [12, 7, -7], 8)
    g.name('McGee graph')

    if embedding == 1:
        return g

    elif embedding == 2:

        o = [[7, 2, 13, 8, 19, 14, 1, 20],
             [5, 4, 11, 10, 17, 16, 23, 22],
             [3, 12, 9, 18, 15, 0, 21, 6]]

        _circle_embedding(g, o[0], radius=1.5)
        _circle_embedding(g, o[1], radius=3, shift=-.5)
        _circle_embedding(g, o[2], radius=2.25, shift=.5)

        return g

    else:
        raise ValueError("The value of embedding must be 1 or 2.")

def McLaughlinGraph():
    r"""
    Returns the McLaughlin Graph.

    The McLaughlin Graph is the unique strongly regular graph of parameters
    `(275, 112, 30, 56)`.

    For more information on the McLaughlin Graph, see its web page on `Andries
    Brouwer's website <http://www.win.tue.nl/~aeb/graphs/McL.html>`_ which gives
    the definition that this method implements.

    .. NOTE::

        To create this graph you must have the gap_packages spkg installed.

    EXAMPLES::

        sage: g = graphs.McLaughlinGraph()           # optional gap_packages
        sage: g.is_strongly_regular(parameters=True) # optional gap_packages
        (275, 112, 30, 56)
        sage: set(g.spectrum()) == {112, 2, -28}     # optional gap_packages
        True
    """
    from sage.combinat.designs.block_design import WittDesign
    from itertools import combinations
    from sage.sets.set import Set

    blocks = [Set(_) for _ in WittDesign(23).blocks()]

    B = [b for b in blocks if 0 in b]
    C = [b for b in blocks if 0 not in b]
    g = Graph()
    for b in B:
        for x in range(23):
            if not x in b:
                g.add_edge(b, x)

    for b in C:
        for x in b:
            g.add_edge(b, x)

    for b, bb in combinations(B, 2):
        if len(b & bb) == 1:
            g.add_edge(b, bb)

    for c, cc in combinations(C, 2):
        if len(c & cc) == 1:
            g.add_edge(c, cc)

    for b in B:
        for c in C:
            if len(b & c) == 3:
                g.add_edge(b, c)

    g.relabel()
    g.name("McLaughlin")
    return g

def MoebiusKantorGraph():
    """
    Returns a Moebius-Kantor Graph.

    A Moebius-Kantor graph is a cubic symmetric graph. (See also the
    Heawood graph). It has 16 nodes and 24 edges. It is nonplanar and
    Hamiltonian. It has diameter = 4, girth = 6, and chromatic number =
    2. It is identical to the Generalized Petersen graph, P[8,3].

    PLOTTING: See the plotting section for the generalized Petersen graphs.

    REFERENCES:

    - [1] Weisstein, E. (1999). "Moebius-Kantor Graph - from
      Wolfram MathWorld". [Online] Available:
      http://mathworld.wolfram.com/Moebius-KantorGraph.html [2007,
      February 17]

    EXAMPLES::

        sage: MK = graphs.MoebiusKantorGraph()
        sage: MK
        Moebius-Kantor Graph: Graph on 16 vertices
        sage: MK.graph6_string()
        'OhCGKE?O@?ACAC@I?Q_AS'
        sage: (graphs.MoebiusKantorGraph()).show() # long time
    """
    from sage.graphs.generators.families import GeneralizedPetersenGraph
    G=GeneralizedPetersenGraph(8,3)
    G.name("Moebius-Kantor Graph")
    return G

def MoserSpindle():
    r"""
    Returns the Moser spindle.

    For more information, see this
    `MathWorld article on the Moser spindle <http://mathworld.wolfram.com/MoserSpindle.html>`_.

    EXAMPLES:

    The Moser spindle is a planar graph having 7 vertices and 11 edges. ::

        sage: G = graphs.MoserSpindle(); G
        Moser spindle: Graph on 7 vertices
        sage: G.is_planar()
        True
        sage: G.order()
        7
        sage: G.size()
        11

    It is a Hamiltonian graph with radius 2, diameter 2, and girth 3. ::

        sage: G.is_hamiltonian()
        True
        sage: G.radius()
        2
        sage: G.diameter()
        2
        sage: G.girth()
        3

    The Moser spindle has chromatic number 4 and its automorphism
    group is isomorphic to the dihedral group `D_4`. ::

        sage: G.chromatic_number()
        4
        sage: ag = G.automorphism_group()
        sage: ag.is_isomorphic(DihedralGroup(4))
        True
    """
    edge_dict = {
        0: [1,4,5,6],
        1: [2,5],
        2: [3,5],
        3: [4,6],
        4: [6]}
    pos_dict = {
        0: [0, 2],
        1: [-1.90211303259031, 0.618033988749895],
        2: [-1.17557050458495, -1.61803398874989],
        3: [1.17557050458495, -1.61803398874989],
        4: [1.90211303259031, 0.618033988749895],
        5: [1, 0],
        6: [-1, 0]}
    return Graph(edge_dict, pos=pos_dict, name="Moser spindle")


def NauruGraph(embedding=2):
    """
    Returns the Nauru Graph.

    See the :wikipedia:`Wikipedia page on the Nauru Graph
    <Nauru_graph>`.

    INPUT:

    - ``embedding`` -- two embeddings are available, and can be
      selected by setting ``embedding`` to 1 or 2.

    EXAMPLES::

        sage: g = graphs.NauruGraph()
        sage: g.order()
        24
        sage: g.size()
        36
        sage: g.girth()
        6
        sage: g.diameter()
        4
        sage: g.show()
        sage: graphs.NauruGraph(embedding=1).show()

    TESTS::

        sage: graphs.NauruGraph(embedding=3)
        Traceback (most recent call last):
        ...
        ValueError: The value of embedding must be 1 or 2.
        sage: graphs.NauruGraph(embedding=1).is_isomorphic(g)
        True
    """

    if embedding == 1:
        from sage.graphs.generators.families import LCFGraph
        g = LCFGraph(24, [5, -9, 7, -7, 9, -5], 4)
        g.name('Nauru Graph')
        return g
    elif embedding == 2:
        from sage.graphs.generators.families import GeneralizedPetersenGraph
        g = GeneralizedPetersenGraph(12, 5)
        g.name("Nauru Graph")
        return g
    else:
        raise ValueError("The value of embedding must be 1 or 2.")

def PappusGraph():
    """
    Returns the Pappus graph, a graph on 18 vertices.

    The Pappus graph is cubic, symmetric, and distance-regular.

    EXAMPLES::

        sage: G = graphs.PappusGraph()
        sage: G.show()  # long time
        sage: L = graphs.LCFGraph(18, [5,7,-7,7,-7,-5], 3)
        sage: L.show()  # long time
        sage: G.is_isomorphic(L)
        True
    """
    pos_dict = {}
    for i in range(6):
        pos_dict[i] = [float(cos(pi/2 + ((2*pi)/6)*i)),\
                       float(sin(pi/2 + ((2*pi)/6)*i))]
        pos_dict[6 + i] = [(2/3.0)*float(cos(pi/2 + ((2*pi)/6)*i)),\
                           (2/3.0)*float(sin(pi/2 + ((2*pi)/6)*i))]
        pos_dict[12 + i] = [(1/3.0)*float(cos(pi/2 + ((2*pi)/6)*i)),\
                            (1/3.0)*float(sin(pi/2 + ((2*pi)/6)*i))]
    return Graph({0:[1,5,6],1:[2,7],2:[3,8],3:[4,9],4:[5,10],\
                        5:[11],6:[13,17],7:[12,14],8:[13,15],9:[14,16],\
                        10:[15,17],11:[12,16],12:[15],13:[16],14:[17]},\
                       pos=pos_dict, name="Pappus Graph")

def PoussinGraph():
    r"""
    Returns the Poussin Graph.

    For more information on the Poussin Graph, see its corresponding `Wolfram
    page <http://mathworld.wolfram.com/PoussinGraph.html>`_.

    EXAMPLES::

        sage: g = graphs.PoussinGraph()
        sage: g.order()
        15
        sage: g.is_planar()
        True
    """
    g = Graph({2:[7,8,3,4],1:[7,6],0:[6,5,4],3:[5]},name="Poussin Graph")

    g.add_cycle(range(3))
    g.add_cycle(range(3,9))
    g.add_cycle(range(9,14))
    g.add_path([8,12,7,11,6,10,5,9,3,13,8,12])
    g.add_edges([(14,i) for i in range(9,14)])
    _circle_embedding(g, range(3), shift=.75)
    _circle_embedding(g, range(3,9), radius=.4, shift=0)
    _circle_embedding(g, range(9,14), radius=.2, shift=.4)
    g.get_pos()[14] = (0,0)

    return g

def PetersenGraph():
    """
    The Petersen Graph is a named graph that consists of 10 vertices
    and 15 edges, usually drawn as a five-point star embedded in a
    pentagon.

    The Petersen Graph is a common counterexample. For example, it is
    not Hamiltonian.

    PLOTTING: See the plotting section for the generalized Petersen graphs.

    EXAMPLES: We compare below the Petersen graph with the default
    spring-layout versus a planned position dictionary of [x,y]
    tuples::

        sage: petersen_spring = Graph({0:[1,4,5], 1:[0,2,6], 2:[1,3,7], 3:[2,4,8], 4:[0,3,9], 5:[0,7,8], 6:[1,8,9], 7:[2,5,9], 8:[3,5,6], 9:[4,6,7]})
        sage: petersen_spring.show() # long time
        sage: petersen_database = graphs.PetersenGraph()
        sage: petersen_database.show() # long time
    """
    from sage.graphs.generators.families import GeneralizedPetersenGraph
    P=GeneralizedPetersenGraph(5,2)
    P.name("Petersen graph")
    return P

def PerkelGraph():
    r"""
    Return the Perkel Graph.

    The Perkel Graph is a 6-regular graph with `57` vertices and `171` edges. It
    is the unique distance-regular graph with intersection array
    `(6,5,2;1,1,3)`. For more information, see the :wikipedia:`Perkel_graph` or
    http://www.win.tue.nl/~aeb/graphs/Perkel.html.

    EXAMPLE::

        sage: g = graphs.PerkelGraph(); g
        Perkel Graph: Graph on 57 vertices
        sage: g.is_distance_regular(parameters=True)
        ([6, 5, 2, None], [None, 1, 1, 3])
    """
    g = Graph(name="Perkel Graph")
    for i in range(19):
        g.add_edges(((0, i), (1, (i + j) % 19)) for j in [2, 5, 7])
        g.add_edges(((0, i), (2, (i + j) % 19)) for j in [5, -4, -8])
        g.add_edges(((1, i), (2, (i + j) % 19)) for j in [7, -4, -5])
    g.relabel()
    _circle_embedding(g,[0, 2, 3, 35, 8, 33, 45, 5, 53, 51, 18, 50, 29, 46, 30,
                         48, 40, 17, 20, 27, 43, 16, 7, 14, 6, 4, 15, 41, 24, 37,
                         28, 9, 55, 38, 19, 34, 39, 36, 54, 52, 44, 23, 12, 22,
                         32, 10, 13, 26, 1, 21, 42, 56, 49, 31, 47, 11, 25])
    return g

def RobertsonGraph():
    """
    Returns the Robertson graph.

    See the :wikipedia:`Wikipedia page on the Robertson Graph
    <Robertson_graph>`.

    EXAMPLE::

        sage: g = graphs.RobertsonGraph()
        sage: g.order()
        19
        sage: g.size()
        38
        sage: g.diameter()
        3
        sage: g.girth()
        5
        sage: g.charpoly().factor()
        (x - 4) * (x - 1)^2 * (x^2 + x - 5) * (x^2 + x - 1) * (x^2 - 3)^2 * (x^2 + x - 4)^2 * (x^2 + x - 3)^2
        sage: g.chromatic_number()
        3
        sage: g.is_hamiltonian()
        True
        sage: g.is_vertex_transitive()
        False
    """
    from sage.graphs.generators.families import LCFGraph
    lcf = [8, 4, 7, 4, 8, 5, 7, 4, 7, 8, 4, 5, 7, 8, 4, 8, 4, 8, 4]
    g = LCFGraph(19, lcf, 1)
    g.name("Robertson Graph")
    return g


def SchlaefliGraph():
    r"""
    Returns the Schläfli graph.

    The Schläfli graph is the only strongly regular graphs of parameters
    `(27,16,10,8)` (see [GodsilRoyle]_).

    For more information, see the :wikipedia:`Wikipedia article on the
    Schläfli graph <Schläfli_graph>`.

    .. SEEALSO::

        :meth:`Graph.is_strongly_regular` -- tests whether a graph is strongly
        regular and/or returns its parameters.

    .. TODO::

        Find a beautiful layout for this beautiful graph.

    EXAMPLE:

    Checking that the method actually returns the Schläfli graph::

        sage: S = graphs.SchlaefliGraph()
        sage: S.is_strongly_regular(parameters = True)
        (27, 16, 10, 8)

    The graph is vertex-transitive::

        sage: S.is_vertex_transitive()
        True

    The neighborhood of each vertex is isomorphic to the complement of the
    Clebsch graph::

        sage: neighborhood = S.subgraph(vertices = S.neighbors(0))
        sage: graphs.ClebschGraph().complement().is_isomorphic(neighborhood)
        True
    """
    from sage.graphs.graph import Graph
    G = Graph('ZBXzr|}^z~TTitjLth|dmkrmsl|if}TmbJMhrJX]YfFyTbmsseztKTvyhDvw')
    order = [1,8,5,10,2,6,11,15,17,13,18,12,9,24,25,3,26,7,16,20,23,0,21,14,22,4,19]
    _circle_embedding(G, order)
    G.name("Schläfli graph")
    return G

def ShrikhandeGraph():
    """
    Returns the Shrikhande graph.

    For more information, see the `MathWorld article on the Shrikhande graph
    <http://mathworld.wolfram.com/ShrikhandeGraph.html>`_ or the
    :wikipedia:`Wikipedia article on the Shrikhande graph <Shrikhande_graph>`.

    .. SEEALSO::

        :meth:`Graph.is_strongly_regular` -- tests whether a graph is strongly
        regular and/or returns its parameters.

    EXAMPLES:

    The Shrikhande graph was defined by S. S. Shrikhande in 1959. It has
    `16` vertices and `48` edges, and is strongly regular of degree `6` with
    parameters `(2,2)`::

        sage: G = graphs.ShrikhandeGraph(); G
        Shrikhande graph: Graph on 16 vertices
        sage: G.order()
        16
        sage: G.size()
        48
        sage: G.is_regular(6)
        True
        sage: set([ len([x for x in G.neighbors(i) if x in G.neighbors(j)])
        ....:     for i in range(G.order())
        ....:     for j in range(i) ])
        {2}

    It is non-planar, and both Hamiltonian and Eulerian::

        sage: G.is_planar()
        False
        sage: G.is_hamiltonian()
        True
        sage: G.is_eulerian()
        True

    It has radius `2`, diameter `2`, and girth `3`::

        sage: G.radius()
        2
        sage: G.diameter()
        2
        sage: G.girth()
        3

    Its chromatic number is `4` and its automorphism group is of order
    `192`::

        sage: G.chromatic_number()
        4
        sage: G.automorphism_group().cardinality()
        192

    It is an integral graph since it has only integral eigenvalues::

        sage: G.characteristic_polynomial().factor()
        (x - 6) * (x - 2)^6 * (x + 2)^9

    It is a toroidal graph, and its embedding on a torus is dual to an
    embedding of the Dyck graph (:meth:`DyckGraph <GraphGenerators.DyckGraph>`).
    """
    pos_dict = {}
    for i in range(8):
        pos_dict[i] = [float(cos((2*i) * pi/8)),
                       float(sin((2*i) * pi/8))]
        pos_dict[8 + i] = [0.5 * pos_dict[i][0],
                           0.5 * pos_dict[i][1]]
    edge_dict = {
        0O00: [0O06, 0O07, 0O01, 0O02,   0O11, 0O17],
        0O01: [0O07, 0O00, 0O02, 0O03,   0O12, 0O10],
        0O02: [0O00, 0O01, 0O03, 0O04,   0O13, 0O11],
        0O03: [0O01, 0O02, 0O04, 0O05,   0O14, 0O12],
        0O04: [0O02, 0O03, 0O05, 0O06,   0O15, 0O13],
        0O05: [0O03, 0O04, 0O06, 0O07,   0O16, 0O14],
        0O06: [0O04, 0O05, 0O07, 0O00,   0O17, 0O15],
        0O07: [0O05, 0O06, 0O00, 0O01,   0O10, 0O16],

        0O10: [0O12, 0O13, 0O15, 0O16,   0O07, 0O01],
        0O11: [0O13, 0O14, 0O16, 0O17,   0O00, 0O02],
        0O12: [0O14, 0O15, 0O17, 0O10,   0O01, 0O03],
        0O13: [0O15, 0O16, 0O10, 0O11,   0O02, 0O04],
        0O14: [0O16, 0O17, 0O11, 0O12,   0O03, 0O05],
        0O15: [0O17, 0O10, 0O12, 0O13,   0O04, 0O06],
        0O16: [0O10, 0O11, 0O13, 0O14,   0O05, 0O07],
        0O17: [0O11, 0O12, 0O14, 0O15,   0O06, 0O00]
    }

    return Graph(edge_dict, pos=pos_dict, name="Shrikhande graph")

def SylvesterGraph():
    """
    Returns the Sylvester Graph.

    This graph is obtained from the Hoffman Singleton graph by considering the
    graph induced by the vertices at distance two from the vertices of an (any)
    edge.

    For more information on the Sylvester graph, see
    `<http://www.win.tue.nl/~aeb/graphs/Sylvester.html>`_.

    .. SEEALSO::

        * :meth:`~sage.graphs.graph_generators.GraphGenerators.HoffmanSingletonGraph`.

    EXAMPLE::

        sage: g = graphs.SylvesterGraph(); g
        Sylvester Graph: Graph on 36 vertices
        sage: g.order()
        36
        sage: g.size()
        90
        sage: g.is_regular(k=5)
        True
    """
    g = HoffmanSingletonGraph()
    e = next(g.edge_iterator(labels = False))
    g.delete_vertices(g.neighbors(e[0]) + g.neighbors(e[1]))
    g.relabel()
    ordering = [0, 1, 2, 4, 5, 9, 16, 35, 15, 18, 20, 30, 22, 6, 33, 32, 14,
                10, 28, 29, 7, 24, 23, 26, 19, 12, 13, 21, 11, 31, 3, 27, 25,
                17, 8, 34]
    _circle_embedding(g,ordering, shift=.5)
    g.name("Sylvester Graph")
    return g

def SimsGewirtzGraph():
    """
    Returns the Sims-Gewirtz Graph.

    This graph is obtained from the Higman Sims graph by considering the graph
    induced by the vertices at distance two from the vertices of an (any)
    edge. It is the only strongly regular graph with parameters `v = 56, k = 10,
    \lambda = 0, \mu = 2`

    For more information on the Sylvester graph, see
    `<http://www.win.tue.nl/~aeb/graphs/Sims-Gewirtz.html>`_ or its
    :wikipedia:`Wikipedia page <Gewirtz graph>`.

    .. SEEALSO::

        * :meth:`~sage.graphs.graph_generators.GraphGenerators.HigmanSimsGraph`.

    EXAMPLE::

        sage: g = graphs.SimsGewirtzGraph(); g
        Sims-Gewirtz Graph: Graph on 56 vertices
        sage: g.order()
        56
        sage: g.size()
        280
        sage: g.is_strongly_regular(parameters = True)
        (56, 10, 0, 2)

    """
    g = HigmanSimsGraph()
    e = next(g.edge_iterator(labels = False))
    g.delete_vertices(g.neighbors(e[0]) + g.neighbors(e[1]))
    g.relabel()
    ordering = [0, 2, 3, 4, 6, 7, 8, 17, 1, 41, 49, 5, 22, 26, 11, 27, 15, 47,
                53, 52, 38, 43, 44, 18, 20, 32, 19, 42, 54, 36, 51, 30, 33, 35,
                37, 28, 34, 12, 29, 23, 55, 25, 40, 24, 9, 14, 48, 39, 45, 16,
                13, 21, 31, 50, 10, 46]
    _circle_embedding(g,ordering)
    g.name("Sims-Gewirtz Graph")
    return g

def SousselierGraph():
    r"""
    Returns the Sousselier Graph.

    The Sousselier graph is a hypohamiltonian graph on 16 vertices and 27
    edges. For more information, see the corresponding `Wikipedia page (in
    French) <http://fr.wikipedia.org/wiki/Graphe_de_Sousselier>`_.

    EXAMPLES::

        sage: g = graphs.SousselierGraph()
        sage: g.order()
        16
        sage: g.size()
        27
        sage: g.radius()
        2
        sage: g.diameter()
        3
        sage: g.automorphism_group().cardinality()
        2
        sage: g.is_hamiltonian()
        False
        sage: g.delete_vertex(g.random_vertex())
        sage: g.is_hamiltonian()
        True
    """
    g = Graph(name="Sousselier Graph")

    g.add_cycle(range(15))
    g.add_path([12,8,3,14])
    g.add_path([9,5,0,11])
    g.add_edge(6,2)
    g.add_edges([(15,i) for i in range(15) if i%3==1])

    _circle_embedding(g, range(15), shift=-.25)
    g.get_pos()[15] = (0,0)

    return g

def SzekeresSnarkGraph():
    r"""
    Returns the Szekeres Snark Graph.

    The Szekeres graph is a snark with 50 vertices and 75 edges. For more
    information on this graph, see the :wikipedia:`Szekeres_snark`.

    EXAMPLES::

        sage: g = graphs.SzekeresSnarkGraph()
        sage: g.order()
        50
        sage: g.size()
        75
        sage: g.chromatic_number()
        3
    """
    g = Graph(name="Szekeres Snark Graph")

    for i in range(5):
        g.add_cycle([(i,j) for j in range(9)])
        g.delete_edge((i,0),(i,8))
        g.add_edge((i,1),i)
        g.add_edge((i,4),i)
        g.add_edge((i,7),i)
        g.add_edge((i,0),(i,5))
        g.add_edge((i,8),(i,3))

        g.add_edge((i,0),((i+1)%5,8))
        g.add_edge((i,6),((i+2)%5,2))
        _circle_embedding(g, [(i,j) for j in range(9)],
                          radius=.3,
                          center=(cos(2*(i+.25)*pi/5),sin(2*(i+.25)*pi/5)),
                          shift=5.45+1.8*i)

    _circle_embedding(g, range(5), radius=1, shift=.25)

    g.relabel()
    return g


def ThomsenGraph():
    """
    Returns the Thomsen Graph.

    The Thomsen Graph is actually a complete bipartite graph with `(n1, n2) =
    (3, 3)`. It is also called the Utility graph.

    PLOTTING: See CompleteBipartiteGraph.

    EXAMPLES::

        sage: T = graphs.ThomsenGraph()
        sage: T
        Thomsen graph: Graph on 6 vertices
        sage: T.graph6_string()
        'EFz_'
        sage: (graphs.ThomsenGraph()).show() # long time
    """
    edges = {0:[3, 4, 5], 1:[3, 4, 5], 2:[3, 4, 5]}
    pos_dict = {0:(-1,1),1:(0,1),2:(1,1),3:(-1,0),4:(0,0),5:(1,0)}
    return Graph(edges, pos=pos_dict, name="Thomsen graph")

def TietzeGraph():
    r"""
    Returns the Tietze Graph.

    For more information on the Tietze Graph, see the
    :wikipedia:`Tietze's_graph`.

    EXAMPLES::

        sage: g = graphs.TietzeGraph()
        sage: g.order()
        12
        sage: g.size()
        18
        sage: g.diameter()
        3
        sage: g.girth()
        3
        sage: g.automorphism_group().cardinality()
        12
        sage: g.automorphism_group().is_isomorphic(groups.permutation.Dihedral(6))
        True
    """
    g = Graph([(0,9),(3,10),(6,11),(1,5),(2,7),(4,8)], name="Tietze Graph")
    g.add_cycle(range(9))
    g.add_cycle([9,10,11])
    _circle_embedding(g,range(9))
    _circle_embedding(g,[9,10,11],radius=.5)

    return g

def Tutte12Cage():
    r"""
    Returns Tutte's 12-Cage.

    See the :wikipedia:`Wikipedia page on the Tutte 12-Cage
    <Tutte_12-cage>`.

    EXAMPLES::

        sage: g = graphs.Tutte12Cage()
        sage: g.order()
        126
        sage: g.size()
        189
        sage: g.girth()
        12
        sage: g.diameter()
        6
        sage: g.show()
    """
    L = [17, 27, -13, -59, -35, 35, -11, 13, -53, 53, -27, 21, 57, 11,
         -21, -57, 59, -17]

    from sage.graphs.generators.families import LCFGraph
    g = LCFGraph(126, L, 7)
    g.name("Tutte 12-Cage")
    return g

def TutteCoxeterGraph(embedding=2):
    r"""
    Returns the Tutte-Coxeter graph.

    See the :wikipedia:`Wikipedia page on the Tutte-Coxeter Graph
    <Tutte-Coxeter_graph>`.

    INPUT:

    - ``embedding`` -- two embeddings are available, and can be
      selected by setting ``embedding`` to 1 or 2.

    EXAMPLES::

        sage: g = graphs.TutteCoxeterGraph()
        sage: g.order()
        30
        sage: g.size()
        45
        sage: g.girth()
        8
        sage: g.diameter()
        4
        sage: g.show()
        sage: graphs.TutteCoxeterGraph(embedding=1).show()

    TESTS::

        sage: graphs.TutteCoxeterGraph(embedding=3)
        Traceback (most recent call last):
        ...
        ValueError: The value of embedding must be 1 or 2.
    """

    from sage.graphs.generators.families import LCFGraph
    g = LCFGraph(30, [-13, -9, 7, -7, 9, 13], 5)
    g.name("Tutte-Coxeter graph")

    if embedding == 1:
        d = {
            0: [1, 3, 5, 7, 29],
            1: [2, 4, 6, 28, 0],
            2: [8, 18, 26, 22, 12],
            3: [9, 13, 23, 27, 17],
            4: [11, 15, 21, 25, 19],
            5: [10, 14, 24, 20, 16]
            }

        _circle_embedding(g, d[0], center=(-1, 1), radius=.25)
        _circle_embedding(g, d[1], center=(1, 1), radius=.25)
        _circle_embedding(g, d[2], center=(-.8, 0), radius=.25, shift=2.5)
        _circle_embedding(g, d[3], center=(1.2, 0), radius=.25)
        _circle_embedding(g, d[4], center=(-1, -1), radius=.25, shift=2)
        _circle_embedding(g, d[5], center=(1, -1), radius=.25)

        return g

    elif embedding == 2:
        return g

    else:
        raise ValueError("The value of embedding must be 1 or 2.")

def TutteGraph():
    r"""
    Returns the Tutte Graph.

    The Tutte graph is a 3-regular, 3-connected, and planar non-hamiltonian
    graph. For more information on the Tutte Graph, see the
    :wikipedia:`Tutte_graph`.

    EXAMPLES::

        sage: g = graphs.TutteGraph()
        sage: g.order()
        46
        sage: g.size()
        69
        sage: g.is_planar()
        True
        sage: g.vertex_connectivity() # long
        3
        sage: g.girth()
        4
        sage: g.automorphism_group().cardinality()
        3
        sage: g.is_hamiltonian()
        False
    """
    g = Graph(name="Tutte Graph")
    from sage.graphs.graph_plot import _circle_embedding

    g.add_cycle([(i,j) for i in range(3) for j in range(3) ])
    for i in range(3):
        g.add_cycle([(i,j) for j in range(9)])
        g.add_cycle([(i,j) for j in range(9,14)])
        g.add_edge((i,5),0)
        g.add_edge((i,13),(i,3))
        g.add_edge((i,12),(i,1))
        g.add_edge((i,11),(i,8))
        g.add_edge((i,10),(i,7))
        g.add_edge((i,6),(i,14))
        g.add_edge((i,4),(i,14))
        g.add_edge((i,9),(i,14))

    _circle_embedding(g, [(i,j) for i in range(3)  for j in range(6)], shift=.5)
    _circle_embedding(g, [(i,14) for i in range(3) ], radius=.3,shift=.25)

    for i in range(3):
        _circle_embedding(g, [(i,j) for j in range(3,9)]+[0]*5,
                          shift=3.7*(i-2)+.75,
                          radius=.4,
                          center=(.6*cos(2*(i+.25)*pi/3),.6*sin(2*(i+.25)*pi/3)))
        _circle_embedding(g, [(i,j) for j in range(9,14)],
                          shift=1.7*(i-2)+1,
                          radius=.2,
                          center=(.6*cos(2*(i+.25)*pi/3),.6*sin(2*(i+.25)*pi/3)))

    g.get_pos()[0] = (0,0)

    return g

def WagnerGraph():
    """
    Returns the Wagner Graph.

    See the :wikipedia:`Wikipedia page on the Wagner Graph
    <Wagner_graph>`.

    EXAMPLES::

        sage: g = graphs.WagnerGraph()
        sage: g.order()
        8
        sage: g.size()
        12
        sage: g.girth()
        4
        sage: g.diameter()
        2
        sage: g.show()
    """
    from sage.graphs.generators.families import LCFGraph
    g = LCFGraph(8, [4], 8)
    g.name("Wagner Graph")
    return g

def WatkinsSnarkGraph():
    r"""
    Returns the Watkins Snark Graph.

    The Watkins Graph is a snark with 50 vertices and 75 edges. For more
    information, see the :wikipedia:`Watkins_snark`.

    EXAMPLES::

        sage: g = graphs.WatkinsSnarkGraph()
        sage: g.order()
        50
        sage: g.size()
        75
        sage: g.chromatic_number()
        3
    """
    g = Graph(name="Watkins Snark Graph")

    for i in range(5):
        g.add_cycle([(i,j) for j in range(9)])
        _circle_embedding(g,
                          [(i,j) for j in range(4)]+[0]*2+[(i,4)]+[0]*2+[(i,j) for j in range(5,9)],
                          radius=.3,
                          center=(cos(2*(i+.25)*pi/5),sin(2*(i+.25)*pi/5)),
                          shift=2.7*i+7.55)
        g.add_edge((i,5),((i+1)%5,0))
        g.add_edge((i,8),((i+2)%5,3))
        g.add_edge((i,1),i)
        g.add_edge((i,7),i)
        g.add_edge((i,4),i)
        g.add_edge((i,6),(i,2))

    _circle_embedding(g, range(5), shift=.25, radius=1.1)
    return g

def WienerArayaGraph():
    r"""
    Returns the Wiener-Araya Graph.

    The Wiener-Araya Graph is a planar hypohamiltonian graph on 42 vertices and
    67 edges. For more information, see the `Wolfram Page on the Wiener-Araya
    Graph <http://mathworld.wolfram.com/Wiener-ArayaGraph.html>`_ or its
    `(french) Wikipedia page
    <http://fr.wikipedia.org/wiki/Graphe_de_Wiener-Araya>`_.

    EXAMPLES::

        sage: g = graphs.WienerArayaGraph()
        sage: g.order()
        42
        sage: g.size()
        67
        sage: g.girth()
        4
        sage: g.is_planar()
        True
        sage: g.is_hamiltonian() # not tested -- around 30s long
        False
        sage: g.delete_vertex(g.random_vertex())
        sage: g.is_hamiltonian()
        True
    """
    g = Graph(name="Wiener-Araya Graph")
    from sage.graphs.graph_plot import _circle_embedding

    g.add_cycle([(0,i) for i in range(4)])
    g.add_cycle([(1,i) for i in range(12)])
    g.add_cycle([(2,i) for i in range(20)])
    g.add_cycle([(3,i) for i in range(6)])
    _circle_embedding(g, [(0,i) for i in range(4)], shift=.5)
    _circle_embedding(g,
                      sum([[(1,3*i),(1,3*i+1)]+[0]*3+[(1,3*i+2)]+[0]*3 for i in range(4)],[]),
                      shift=4,
                      radius=.65)
    _circle_embedding(g, [(2,i) for i in range(20)], radius=.5)
    _circle_embedding(g, [(3,i) for i in range(6)], radius=.3, shift=.5)

    for i in range(4):
        g.delete_edge((1,3*i),(1,3*i+1))
        g.add_edge((1,3*i),(0,i))
        g.add_edge((1,3*i+1),(0,i))
        g.add_edge((2,5*i+2),(1,3*i))
        g.add_edge((2,5*i+3),(1,3*i+1))
        g.add_edge((2,(5*i+5)%20),(1,3*i+2))
        g.add_edge((2,(5*i+1)%20),(3,i+(i>=1)+(i>=3)))
        g.add_edge((2,(5*i+4)%20),(3,i+(i>=1)+(i>=3)))

    g.delete_edge((3,1),(3,0))
    g.add_edge((3,1),(2,4))
    g.delete_edge((3,4),(3,3))
    g.add_edge((3,4),(2,14))
    g.add_edge((3,1),(3,4))

    g.get_pos().pop(0)
    g.relabel()
    return g<|MERGE_RESOLUTION|>--- conflicted
+++ resolved
@@ -3451,10 +3451,7 @@
     EXAMPLES::
 
         sage: g = graphs.LocalMcLaughlinGraph(); g   # long time # optional - gap_packages
-<<<<<<< HEAD
-=======
         Local McLaughlin Graph: Graph on 162 vertices
->>>>>>> 3847037e
         sage: g.is_strongly_regular(parameters=True) # long time # optional - gap_packages
         (162, 56, 10, 24)
     """
