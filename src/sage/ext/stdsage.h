/*
General C (.h) code this is useful to include in any pyrex module.

Put

include 'relative/path/to/stdsage.pxi'

at the top of your Pyrex file.

*/

/******************************************************************************
       Copyright (C) 2006 William Stein <wstein@gmail.com>

  Distributed under the terms of the GNU General Public License (GPL), Version 2.

  The full text of the GPL is available at:
                  http://www.gnu.org/licenses/

******************************************************************************/


/*****************************************
          Memory management

 *****************************************/

<<<<<<< HEAD
#define set_gel(x, n, z)  gel(x,n)=z;


/******************************************
 Some macros exported for Pyrex in cdefs.pxi
 ****************************************/

/* Tests whether zzz_obj is of type zzz_type. The zzz_type must be a built-in
   or extension type. This is just a C++-compatible wrapper for
   PyObject_TypeCheck. */
#define PY_TYPE_CHECK(zzz_obj, zzz_type) \
    (PyObject_TypeCheck((PyObject*)(zzz_obj), (PyTypeObject*)(zzz_type)))

/* Returns the type field of a python object, cast to void*. The returned
   value should only be used as an opaque object e.g. for type comparisons. */
#define PY_TYPE(zzz_obj) ((void*)((zzz_obj)->ob_type))

/* Constructs a new object of type zzz_type by calling tp_new directly,
   with no arguments. */
#define PY_NEW(zzz_type) \
    (((PyTypeObject*)(zzz_type))->tp_new((zzz_type), global_empty_tuple, NULL))

/* Resets the tp_new slot of zzz_type1 to point to the tp_new slot of
   zzz_type2. This is used in SAGE to speed up Pyrex's boilerplate object
   construction code by skipping irrelevant base class tp_new methods. */
#define PY_SET_TP_NEW(zzz_type1, zzz_type2) \
    (((PyTypeObject*)zzz_type1)->tp_new = ((PyTypeObject*)zzz_type2)->tp_new)

extern PyObject* global_empty_tuple;    /* from stdsage.c */
=======
#define sage_malloc  malloc
#define sage_free    free
#define sage_realloc realloc
>>>>>>> 4eb3673b
<|MERGE_RESOLUTION|>--- conflicted
+++ resolved
@@ -7,6 +7,7 @@
 
 at the top of your Pyrex file.
 
+These are mostly things that can't be done in Pyrex.
 */
 
 /******************************************************************************
@@ -21,11 +22,11 @@
 
 
 /*****************************************
+          For PARI
           Memory management
 
  *****************************************/
 
-<<<<<<< HEAD
 #define set_gel(x, n, z)  gel(x,n)=z;
 
 
@@ -54,9 +55,4 @@
 #define PY_SET_TP_NEW(zzz_type1, zzz_type2) \
     (((PyTypeObject*)zzz_type1)->tp_new = ((PyTypeObject*)zzz_type2)->tp_new)
 
-extern PyObject* global_empty_tuple;    /* from stdsage.c */
-=======
-#define sage_malloc  malloc
-#define sage_free    free
-#define sage_realloc realloc
->>>>>>> 4eb3673b
+extern PyObject* global_empty_tuple;    /* from stdsage.c */