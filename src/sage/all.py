"""
all.py -- much of sage is imported into this module, so you don't
          have to import everything individually.
"""

from __future__ import with_statement

###############################################################################
#
#   SAGE: System for Algebra and Geometry Experimentation
#
#       Copyright (C) 2005, 2006 William Stein <wstein@gmail.com>
#
#  Distributed under the terms of the GNU General Public License (GPL)
#
#    This code is distributed in the hope that it will be useful,
#    but WITHOUT ANY WARRANTY; without even the implied warranty of
#    MERCHANTABILITY or FITNESS FOR A PARTICULAR PURPOSE.  See the GNU
#    General Public License for more details.
#
#  The full text of the GPL is available at:
#
#                  http://www.gnu.org/licenses/
###############################################################################

# Error message that matches the SAGE/IPython defaults
quit = "Use Ctrl-D (i.e. EOF), %Exit, or %Quit to exit without confirmation."
exit = quit

import os, sys

if not os.environ.has_key('SAGE_ROOT'):
    raise RuntimeError, "To use the SAGE libraries, set the environment variable SAGE_ROOT to the SAGE build directory and LD_LIBRARY_PATH to $SAGE_ROOT/local/lib"

if sys.version_info[:2] < (2, 5):
    print >>sys.stderr, "SAGE requires Python 2.5 or newer"
    sys.exit(1)


###################################################################

# We have to set this here so urllib, etc. can detect it.
import sage.server.notebook.gnutls_socket_ssl
sage.server.notebook.gnutls_socket_ssl.require_SSL()

###################################################################

from time                import sleep

from sage.rings.memory import pmem_malloc
pmem_malloc()

import sage.ext.sig
sage.ext.sig.get_bad_sigs()
from sage.interfaces.get_sigs import get_sigs
get_sigs()

from sage.misc.all       import *         # takes a while

from sage.misc.sh import sh

from sage.libs.all       import *

get_sigs()

from sage.rings.all      import *
from sage.matrix.all     import *

pmem_malloc()

from sage.modules.all    import *
from sage.monoids.all    import *
from sage.algebras.all   import *
from sage.modular.all    import *
from sage.schemes.all    import *
from sage.graphs.all     import *
from sage.groups.all     import *
from sage.databases.all  import *
from sage.structure.all  import *
from sage.categories.all import *
from sage.sets.all       import *
from sage.probability.all import *
from sage.interfaces.all import *
from sage.functions.all  import *
from sage.calculus.all   import *
from sage.server.all     import *
from sage.dsage.all      import *
import sage.tests.all as tests

from sage.crypto.all     import *
import sage.crypto.mq as mq

from sage.plot.all       import *
from sage.plot.plot3d.all     import *

from sage.coding.all     import *
from sage.combinat.all   import *

from sage.lfunctions.all import *

from sage.geometry.all   import *

from sage.quadratic_forms.all import *

from sage.gsl.all        import *

from sage.games.all      import *

from sage.media.all      import *

from sage.logic.all      import *

from sage.numerical.all  import *

from sage.stats.all      import *

<<<<<<< HEAD
import sage.finance.all  as finance
=======
from sage.parallel.all   import *
>>>>>>> 652b5434

from copy import copy, deepcopy


###########################################################
#### WARNING:
# DO *not* import numpy / matplotlib / networkx here!!
# Each takes a surprisingly long time to initialize,
# and that initialization should be done more on-the-fly
# when they are first needed.
###########################################################

###################################################################

# maximize memory resources
try:
    import resource   # unix only...
    resource.setrlimit(resource.RLIMIT_AS, (-1,-1))
except:
    pass

# very useful 2-letter shortcuts
CC = ComplexField()
QQ = RationalField()
RR = RealField()  # default real field
ZZ = IntegerRing()
# NOTE: QQ, RR, and ZZ are used by the pre-parser, and should not be
# overwritten by the user, unless they want to change the meaning of
# int and real in the interpreter (which is a potentially valid thing
# to do, and doesn't mess up anything else in the SAGE library).
# E.g., typing "int = ZZ" in the SAGE interpreter makes int literals
# acts as Python ints again.



# Some shorter shortcuts:
# Q = QQ
# Z = ZZ
# C = CC
#i = CC.gen(0)
true = True
false = False

oo = infinity
#x = PolynomialRing(QQ,'x').gen()

from sage.misc.copying import license
copying = license
copyright = license

_cpu_time_ = cputime()
_wall_time_ = walltime()

def quit_sage(verbose=True):
    """
    If you use SAGE in library mode, you should call this function
    when your application quits.

    It makes sure any child processes are also killed, etc.
    """
    if verbose:
        t1 = cputime(_cpu_time_)
        t1m = int(t1/60); t1s=t1-t1m*60
        t2 = walltime(_wall_time_)
        t2m = int(t2/60); t2s=t2-t2m*60
        print "Exiting SAGE (CPU time %sm%.2fs, Wall time %sm%.2fs)."%(
               t1m,t1s,t2m,t2s)
    from sage.interfaces.quit import expect_quitall
    expect_quitall(verbose=verbose)

    import sage.matrix.matrix_mod2_dense
    sage.matrix.matrix_mod2_dense.free_m4ri()

    import sage.rings.polynomial.pbori
    sage.rings.polynomial.pbori.free_m4ri()

    pari._unsafe_deallocate_pari_stack()

    ### The following is removed -- since it would cleanup
    ### the tmp directory that the sage cleaner depends upon.
    # The following code close all open file descriptors,
    # so that on shared file systems the delete_tmpfiles
    # command below works.
    # AUTHOR:
    #    * Kate Minola (2007-05-03)
    #import resource             # Resource usage information.
    #maxfd = resource.getrlimit(resource.RLIMIT_NOFILE)[1]
    #if maxfd != resource.RLIM_INFINITY:
        # Iterate through and close all file descriptors.
    #    for fd in range(0, maxfd):
    #        try:
    #            os.close(fd)
    #        except OSError:  # ERROR, fd wasn't open to begin with (ignored)
    #            pass
    # Now delete the temp files
    #from sage.misc.misc import delete_tmpfiles
    #delete_tmpfiles()

    # stop the twisted reactor
    try:
       from twisted.internet import reactor
       if reactor.running:
          reactor.callFromThread(reactor.stop)
    except ImportError:
       pass

    # kill dsage server/worker which were started during the session
    try:
        dsage.kill_all()
    except:
        pass

    import sage.rings.integer
    sage.rings.integer.free_integer_pool()
    sage.rings.integer.clear_mpz_globals()

    from sage.libs.all import symmetrica
    symmetrica.end()

def _quit_sage_(self):
    import sage.misc.preparser_ipython
    if sage.misc.preparser_ipython.interface != None:
        sage.misc.preparser_ipython.switch_interface('sage')
        self.exit_now = False
        return

    from IPython.genutils import ask_yes_no
    if self.rc.confirm_exit:
        if ask_yes_no('Do you really want to exit ([y]/n)?','y'):
            self.exit_now = True
    else:
        self.exit_now = True
    if self.exit_now:
        quit_sage()
        self.exit_now = True

    return self.exit_now

from IPython.iplib import InteractiveShell
InteractiveShell.exit = _quit_sage_

from sage.ext.interactive_constructors_c import inject_on, inject_off

#from catalogue.all import new

# Set a new random number seed as the very last thing
# (so that printing initial_seed() and using that seed
# in set_random_seed() will result in the same sequence you got at
# Sage startup).

set_random_seed()
<|MERGE_RESOLUTION|>--- conflicted
+++ resolved
@@ -114,11 +114,9 @@
 
 from sage.stats.all      import *
 
-<<<<<<< HEAD
 import sage.finance.all  as finance
-=======
+
 from sage.parallel.all   import *
->>>>>>> 652b5434
 
 from copy import copy, deepcopy
 
