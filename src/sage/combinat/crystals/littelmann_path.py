--- conflicted
+++ resolved
@@ -90,18 +90,11 @@
     For classical highest weight crystals we can also compare the results with the tableaux implementation::
 
         sage: C = crystals.LSPaths(['A',2],[1,1])
-<<<<<<< HEAD
-        sage: list(set(C.list()))
-        [(-Lambda[1] - Lambda[2],), (-Lambda[1] + 1/2*Lambda[2], Lambda[1] - 1/2*Lambda[2]), (-Lambda[1] + 2*Lambda[2],),
-        (1/2*Lambda[1] - Lambda[2], -1/2*Lambda[1] + Lambda[2]), (Lambda[1] - 2*Lambda[2],), (-2*Lambda[1] + Lambda[2],),
-        (2*Lambda[1] - Lambda[2],), (Lambda[1] + Lambda[2],)]
-=======
         sage: sorted(C, key=str)
         [(-2*Lambda[1] + Lambda[2],), (-Lambda[1] + 1/2*Lambda[2], Lambda[1] - 1/2*Lambda[2]),
          (-Lambda[1] + 2*Lambda[2],), (-Lambda[1] - Lambda[2],),
          (1/2*Lambda[1] - Lambda[2], -1/2*Lambda[1] + Lambda[2]), (2*Lambda[1] - Lambda[2],),
          (Lambda[1] + Lambda[2],), (Lambda[1] - 2*Lambda[2],)]
->>>>>>> 8120e16b
         sage: C.cardinality()
         8
         sage: B = crystals.Tableaux(['A',2],shape=[2,1])
@@ -622,11 +615,7 @@
         sage: P = RootSystem(ct).weight_space()
         sage: La = P.fundamental_weights()
         sage: C = crystals.ProjectedLevelZeroLSPaths(La[1])
-<<<<<<< HEAD
-        sage: C.list()
-=======
         sage: sorted(C, key=str)
->>>>>>> 8120e16b
         [(-Lambda[0] + Lambda[1],),
          (-Lambda[1] + 2*Lambda[2],),
          (1/2*Lambda[1] - Lambda[2], -1/2*Lambda[1] + Lambda[2]),
