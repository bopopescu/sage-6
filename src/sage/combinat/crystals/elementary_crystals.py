r"""
Elementary Crystals

Let `\lambda` be a weight. The crystals `T_{\lambda}`, `R_{\lambda}`, `B_i`,
and `C` are important objects in the tensor category of crystals.
For example, the crystal `T_0` is the neutral object in this category; i.e.,
`T_0 \otimes B \cong B \otimes T_0 \cong B` for any crystal `B`.  We list
some other properties of these crystals:

- The crystal `T_{\lambda} \otimes B(\infty)` is the crystal of the Verma
  module with highest weight `\lambda`, where `\lambda` is a dominant integral
  weight.

- Let `u_{\infty}` be the highest weight vector of `B(\infty)` and `\lambda`
  be a dominant integral weight. There is an embedding of crystals `B(\lambda)
  \longrightarrow T_{\lambda} \otimes B(\infty)` sending `u_{\lambda} \mapsto
  t_{\lambda} \otimes u_{\infty}` which is not strict, but the embedding
  `B(\lambda) \longrightarrow C \otimes T_{\lambda} \otimes B(\infty)` by
  `u_{\lambda} \mapsto c \otimes t_{\lambda} \otimes u_{\infty}` is a strict
  embedding.

- For any dominant integral weight `\lambda`, there is a surjective crystal
  morphism `\Psi_{\lambda} \colon R_{\lambda} \otimes B(\infty) \longrightarrow
  B(\lambda)`.  More precisely, if `B = \{r_{\lambda} \otimes b \in R_{\lambda}
  \otimes B(\infty) : \Psi_{\lambda}(r_{\lambda} \otimes b) \neq 0 \}`, then
  `B \cong B(\lambda)` as crystals.

- For all Cartan types and all weights `\lambda`, we have `R_{\lambda} \cong C
  \otimes T_{\lambda}` as crystals.

- For each `i`, there is a strict crystal morphism `\Psi_i \colon B(\infty)
  \longrightarrow B_i \otimes B(\infty)` defined by `u_{\infty} \mapsto
  b_i(0) \otimes u_{\infty}`, where `u_\infty` is the highest weight vector
  of `B(\infty)`.

For more information on `B(\infty)`, see
:class:`~sage.combinat.crystals.infinity_crystals.InfinityCrystalOfTableaux`.

.. NOTE::

    As with
    :class:`~sage.combinat.crystals.tensor_product.TensorProductOfCrystals`,
    we are using the opposite of Kashiwara's convention.

AUTHORS:

- Ben Salisbury: Initial version

REFERENCES:

.. [Kashiwara93] M. Kashiwara.
   The Crystal Base and Littelmann's Refined Demazure Character Formula.
   Duke Math. J. **71** (3), pp. 839--858, 1993.

.. [NZ97] T. Nakashima and A. Zelevinsky.
   Polyhedral Realizations of Crystal Bases for Quantized Kac-Moody Algebras.
   Adv. Math. **131**, pp. 253--278, 1997.
"""

#*****************************************************************************
#  Copyright (C) 2013 Ben Salisbury <benjamin_salisbury at brown dot edu>
#
#  Distributed under the terms of the GNU General Public License (GPL)
#
#    This code is distributed in the hope that it will be useful,
#    but WITHOUT ANY WARRANTY; without even the implied warranty of
#    MERCHANTABILITY or FITNESS FOR A PARTICULAR PURPOSE.  See the GNU
#    General Public License for more details.
#
#  The full text of the GPL is available at:
#
#                  http://www.gnu.org/licenses/
#****************************************************************************

from sage.categories.crystals import Crystals
from sage.categories.finite_crystals import FiniteCrystals
from sage.categories.highest_weight_crystals import HighestWeightCrystals
from sage.categories.classical_crystals import ClassicalCrystals
from sage.categories.infinite_enumerated_sets import InfiniteEnumeratedSets
from sage.structure.element import Element
from sage.structure.parent import Parent
from sage.structure.unique_representation import UniqueRepresentation
from sage.combinat.root_system.cartan_type import CartanType
from sage.combinat.root_system.root_system import RootSystem
from sage.rings.integer import Integer
from sage.rings.infinity import Infinity

class AbstractSingleCrystalElement(Element):
    r"""
    Abstract base class for elements in crystals with a single element.
    """
    def __lt__(self,other):
        r"""
        EXAMPLES::

            sage: La = RootSystem("D4").ambient_space().fundamental_weights()
            sage: T = crystals.elementary.T("D4",La[3]+La[4])
            sage: t = T.highest_weight_vector()
            sage: t < t.e(1)
            False
            sage: t < t
            False
        """
        return False

    def __eq__(self,other):
        r"""
        EXAMPLES::

            sage: La = RootSystem("A2").weight_lattice().fundamental_weights()
            sage: T = crystals.elementary.T("A2",La[1])
            sage: U = crystals.elementary.T("A2",La[2])
            sage: la = RootSystem("B2").weight_lattice().fundamental_weights()
            sage: V = crystals.elementary.T("B2",la[1])
            sage: t = T.highest_weight_vector()
            sage: u = U.highest_weight_vector()
            sage: v = V.highest_weight_vector()
            sage: [t == t, u == u, v == v]
            [True, True, True]
            sage: [t == u, u == v, t == v]
            [False, False, False]

            sage: C = crystals.elementary.Component("D7")
            sage: c = C.highest_weight_vector()
            sage: c == c
            True
            sage: c == c.f(7)
            False
        """
        if isinstance(other, AbstractSingleCrystalElement):
            return self.parent() is other.parent()
        return False

    def __ne__(self,other):
        r"""
        EXAMPLES::

            sage: La = RootSystem("A2").weight_lattice().fundamental_weights()
            sage: T = crystals.elementary.T("A2",La[1])
            sage: T.highest_weight_vector() != T.highest_weight_vector()
            False
            sage: T.highest_weight_vector() != T.highest_weight_vector().e(1)
            True
        """
        return not self.__eq__(other)

    def e(self,i):
        r"""
        Return `e_i` of ``self``, which is ``None`` for all `i`.

        INPUT:

        - ``i`` -- An element of the index set

        EXAMPLES::

            sage: ct = CartanType(['A',2])
            sage: la = RootSystem(ct).weight_lattice().fundamental_weights()
            sage: T = crystals.elementary.T(ct,la[1])
            sage: t = T.highest_weight_vector()
            sage: t.e(1)
            sage: t.e(2)
        """
        return None

    def f(self,i):
        r"""
        Return `f_i` of ``self``, which is ``None`` for all `i`.

        INPUT:

        - ``i`` -- An element of the index set

        EXAMPLES::

            sage: ct = CartanType(['A',2])
            sage: la = RootSystem(ct).weight_lattice().fundamental_weights()
            sage: T = crystals.elementary.T(ct,la[1])
            sage: t = T.highest_weight_vector()
            sage: t.f(1)
            sage: t.f(2)
        """
        return None

class TCrystal(Parent, UniqueRepresentation):
    r"""
    The crystal `T_{\lambda}`.

    Let `\lambda` be a weight. As defined in [Kashiwara93]_ the crystal
    `T_{\lambda} = \{ t_{\lambda} \}` is a single element crystal with the
    crystal structure defined by

    .. MATH::

        \mathrm{wt}(t_\lambda) = \lambda, \quad
        e_i t_{\lambda} = f_i t_{\lambda} = 0, \quad
        \varepsilon_i(t_{\lambda}) = \varphi_i(t_{\lambda}) = -\infty.

    The crystal `T_{\lambda}` shifts the weights of the vertices in a crystal
    `B` by `\lambda` when tensored with `B`, but leaves the graph structure of
    `B` unchanged. That is to say, for all `b \in B`, we have `\mathrm{wt}(b
    \otimes t_{\lambda}) = \mathrm{wt}(b) + \lambda`.

    INPUT:

    - ``cartan_type`` -- A Cartan type

    - ``weight`` -- An element of the weight lattice of type ``cartan_type``

    EXAMPLES::

        sage: ct = CartanType(['A',2])
        sage: C = crystals.Tableaux(ct, shape=[1])
        sage: for x in C: x.weight()
        (1, 0, 0)
        (0, 1, 0)
        (0, 0, 1)
        sage: La = RootSystem(ct).ambient_space().fundamental_weights()
        sage: TLa = crystals.elementary.T(ct, 3*(La[1] + La[2]))
        sage: TP = crystals.TensorProduct(TLa, C)
        sage: for x in TP: x.weight()
        (7, 3, 0)
        (6, 4, 0)
        (6, 3, 1)
        sage: G = C.digraph()
        sage: H = TP.digraph()
        sage: G.is_isomorphic(H,edge_labels=True)
        True
    """

    @staticmethod
    def __classcall_private__(cls, cartan_type, weight):
        r"""
        Normalize input to ensure a unique representation.

        EXAMPLES::

            sage: ct = CartanType(['A',3])
            sage: la = RootSystem(ct).weight_lattice().fundamental_weights()
            sage: wts = RootSystem(ct).ambient_space().fundamental_weights()
            sage: X = crystals.elementary.T(['A',3], la[1])
            sage: Y = crystals.elementary.T(ct, wts[1])
            sage: X is Y
            True
        """
        cartan_type = CartanType(cartan_type)
        La = RootSystem(cartan_type).ambient_space()(weight)
        return super(TCrystal, cls).__classcall__(cls, cartan_type, La)

    def __init__(self, cartan_type, weight):
        r"""
        Initialize ``self``.

        EXAMPLES::

            sage: la = RootSystem("A2").weight_lattice().fundamental_weights()
            sage: B = crystals.elementary.T("A2", 5*la[2])
            sage: TestSuite(B).run()
        """
        Parent.__init__(self, category = (FiniteCrystals(), HighestWeightCrystals()))
        self._weight = weight
        self._cartan_type = cartan_type
        self.module_generators = (self.element_class(self),)

    def _repr_(self):
        r"""
        Return a string representation of ``self``.

        EXAMPLES::

            sage: la = RootSystem(['E',6]).weight_lattice().fundamental_weights()
            sage: B = crystals.elementary.T(['E',6], la[6])
            sage: B
            The T crystal of type ['E', 6] and weight (0, 0, 0, 0, 1, -1/3, -1/3, 1/3)
        """
        return "The T crystal of type {1!s} and weight {0!s}".format(self._weight,self._cartan_type)

    def _element_constructor_(self, weight):
        r"""
        Construct an element of ``self`` from ``weight``.

        INPUT:

        - ``weight`` -- An element of the weight lattice

        EXAMPLES::

            sage: la = RootSystem("E8").weight_lattice().fundamental_weights()
            sage: T = crystals.elementary.T("E8",la[7]+la[8])
            sage: T(la[7]+la[8])
            (0, 0, 0, 0, 0, 1, 2, 3)
        """
        if weight != self._weight:
            raise ValueError("Only element is t(%s)"%self._weight)
        return self.element_class(self)

    def cardinality(self):
        r"""
        Return the cardinality of ``self``, which is always `1`.

        EXAMPLES::

            sage: La = RootSystem(['C',12]).weight_lattice().fundamental_weights()
            sage: T = crystals.elementary.T(['C',12], La[9])
            sage: T.cardinality()
            1
        """
        return Integer(1)

    class Element(AbstractSingleCrystalElement):
        r"""
        Element of a `T_{\lambda}` crystal.
        """
        def _repr_(self):
            r"""
            EXAMPLES::

                sage: ct = CartanType(['F',4])
                sage: la = RootSystem(ct).weight_lattice().fundamental_weights()
                sage: T = crystals.elementary.T(ct,2*la[1]-3*la[3])
                sage: t = T.highest_weight_vector()
                sage: t
                (-5/2, 1/2, -3/2, -3/2)
            """
            return repr(self.parent()._weight)

        def _latex_(self):
            r"""
            Return a LaTeX representation of ``self``.

            EXAMPLES::

                sage: ct = CartanType(['B',5,1])
                sage: la = RootSystem(ct).ambient_space().fundamental_weights()
                sage: T = crystals.elementary.T(ct, 2*la[1]-3*la[3]+la[0])
                sage: t = T.highest_weight_vector()
                sage: latex(t)
                {t_{-e_{0} - 3e_{1} - 3e_{2} - 3e_{deltacheck}}}
            """
            return "{t_{"+self.parent()._weight._latex_()+"}}"

        def epsilon(self,i):
            r"""
            Return `\varepsilon_i` of ``self``, which is `-\infty` for all `i`.

            INPUT:

            - ``i`` -- An element of the index set

            EXAMPLES::

                sage: ct = CartanType(['C',5])
                sage: la = RootSystem(ct).weight_lattice().fundamental_weights()
                sage: T = crystals.elementary.T(ct,la[4]+la[5]-la[1]-la[2])
                sage: t = T.highest_weight_vector()
                sage: [t.epsilon(i) for i in T.index_set()]
                [-inf, -inf, -inf, -inf, -inf]
            """
            return float("-inf")

        def phi(self,i):
            r"""
            Return `\varphi_i` of ``self``, which is `-\infty` for all `i`.

            INPUT:

            - ``i`` -- An element of the index set

            EXAMPLES::

                sage: ct = CartanType(['C',5])
                sage: la = RootSystem(ct).weight_lattice().fundamental_weights()
                sage: T = crystals.elementary.T(ct,la[4]+la[5]-la[1]-la[2])
                sage: t = T.highest_weight_vector()
                sage: [t.phi(i) for i in T.index_set()]
                [-inf, -inf, -inf, -inf, -inf]
            """
            return float("-inf")

        def weight(self):
            r"""
            Return the weight of ``self``, which is always `\lambda`.

            EXAMPLES::

                sage: ct = CartanType(['C',5])
                sage: la = RootSystem(ct).weight_lattice().fundamental_weights()
                sage: T = crystals.elementary.T(ct,la[4]+la[5]-la[1]-la[2])
                sage: t = T.highest_weight_vector()
                sage: t.weight()
                (0, 1, 2, 2, 1)
            """
            return self.parent()._weight

class RCrystal(Parent, UniqueRepresentation):
    r"""
    The crystal `R_{\lambda}`.

    For a fixed weight `\lambda`, the crystal `R_{\lambda} = \{ r_{\lambda} \}`
    is a single element crystal with the crystal structure defined by

    .. MATH::

        \mathrm{wt}(r_{\lambda}) = \lambda, \quad
        e_i r_{\lambda} = f_i r_{\lambda} = 0, \quad
        \varepsilon_i(r_{\lambda}) = -\langle h_i, \lambda\rangle, \quad
        \varphi_i(r_{\lambda}) = 0,

    where `\{h_i\}` are the simple coroots.

    Tensoring `R_{\lambda}` with a crystal `B` results in shifting the weights
    of the vertices in `B` by `\lambda` and may also cut a subset out of the
    original graph of `B`.  That is, `\mathrm{wt}(r_{\lambda} \otimes b) =
    \mathrm{wt}(b) + \lambda`, where `b \in B`, provided `r_{\lambda} \otimes
    b \neq 0`. For example, the crystal graph of `B(\lambda)` is the same as
    the crystal graph of `R_{\lambda} \otimes B(\infty)` generated from the
    component `r_{\lambda} \otimes u_{\infty}`.

    INPUT:

    - ``cartan_type`` -- A Cartan type

    - ``weight`` -- An element of the weight lattice of type ``cartan_type``

    EXAMPLES:

    We check by tensoring `R_{\lambda}` with `B(\infty)` results in a
    component of `B(\lambda)`::

        sage: B = crystals.infinity.Tableaux("A2")
        sage: R = crystals.elementary.R("A2", B.Lambda()[1]+B.Lambda()[2])
        sage: T = crystals.TensorProduct(R, B)
        sage: mg = T(R.highest_weight_vector(), B.highest_weight_vector())
        sage: S = T.subcrystal(generators=[mg])
        sage: for x in S: x.weight()
        (2, 1, 0)
        (1, 2, 0)
        (1, 1, 1)
        (2, 0, 1)
        (1, 0, 2)
        (1, 1, 1)
        (0, 1, 2)
<<<<<<< HEAD
        (0, 2, 1)
        sage: C = CrystalOfTableaux("A2", shape=[2,1])
=======
        sage: C = crystals.Tableaux("A2", shape=[2,1])
>>>>>>> 698ae7ee
        sage: for x in C: x.weight()
        (2, 1, 0)
        (1, 2, 0)
        (1, 1, 1)
        (1, 0, 2)
        (0, 1, 2)
        (2, 0, 1)
        (1, 1, 1)
        (0, 2, 1)
        sage: GT = T.digraph(subset=S)
        sage: GC = C.digraph()
        sage: GT.is_isomorphic(GC, edge_labels=True)
        True
    """

    @staticmethod
    def __classcall_private__(cls, cartan_type, weight):
        r"""
        Normalize input to ensure a unique representation.

        EXAMPLES::

            sage: ct = CartanType(['A',3])
            sage: la = RootSystem(ct).weight_lattice().fundamental_weights()
            sage: wts = RootSystem(ct).ambient_space().fundamental_weights()
            sage: X = crystals.elementary.R(['A',3], la[1])
            sage: Y = crystals.elementary.R(ct, wts[1])
            sage: X is Y
            True
        """
        cartan_type = CartanType(cartan_type)
        La = RootSystem(cartan_type).ambient_space()(weight)
        return super(RCrystal, cls).__classcall__(cls, cartan_type, La)

    def __init__(self, cartan_type, weight):
        r"""
        Initialize ``self``.

        EXAMPLES::

            sage: la = RootSystem("A2").weight_lattice().fundamental_weights()
            sage: B = crystals.elementary.R("A2",5*la[2])
            sage: TestSuite(B).run()
        """
        Parent.__init__(self, category = (FiniteCrystals(),HighestWeightCrystals()))
        self._weight = weight
        self._cartan_type = cartan_type
        self.module_generators = (self.element_class(self),)

    def _repr_(self):
        r"""
        Return a string representation of ``self``.

        EXAMPLES::

            sage: la = RootSystem(['E',6]).weight_lattice().fundamental_weights()
            sage: B = crystals.elementary.R(['E',6],la[6])
            sage: B
            The R crystal of weight (0, 0, 0, 0, 1, -1/3, -1/3, 1/3) and type ['E', 6]
        """
        return "The R crystal of weight {0!s} and type {1!s}".format(self._weight,self._cartan_type)

    def _element_constructor_(self, weight):
        r"""
        Construct an element of ``self`` from ``weight``.

        INPUT:

        - ``weight`` -- An element of the weight lattice

        EXAMPLES::

            sage: la = RootSystem("E8").weight_lattice().fundamental_weights()
            sage: R = crystals.elementary.R("E8",la[7]+la[8])
            sage: R(la[7]+la[8])
            (0, 0, 0, 0, 0, 1, 2, 3)
        """
        if weight != self._weight:
            raise ValueError("Only element is r(%s)"%self._weight)
        return self.element_class(self)

    def cardinality(self):
        r"""
        Return the cardinality of ``self``, which is always `1`.

        EXAMPLES::

            sage: La = RootSystem(['C',12]).weight_lattice().fundamental_weights()
            sage: R = crystals.elementary.R(['C',12],La[9])
            sage: R.cardinality()
            1
        """
        return Integer(1)

    class Element(AbstractSingleCrystalElement):
        r"""
        Element of a `R_{\lambda}` crystal.
        """
        def _repr_(self):
            r"""
            EXAMPLES::

                sage: ct = CartanType(['F',4])
                sage: la = RootSystem(ct).weight_lattice().fundamental_weights()
                sage: T = crystals.elementary.T(ct,2*la[1]-3*la[3])
                sage: t = T.highest_weight_vector()
                sage: t
                (-5/2, 1/2, -3/2, -3/2)
            """
            return repr(self.parent()._weight)

        def _latex_(self):
            r"""
            Return a LaTeX representation of ``self``.

            EXAMPLES::

                sage: la = RootSystem("G2").weight_lattice().fundamental_weights()
                sage: R = crystals.elementary.R("G2",la[1])
                sage: r = R.highest_weight_vector()
                sage: latex(r)
                {r_{e_{0} - e_{2}}}
            """
            return "{r_{"+self.parent()._weight._latex_()+"}}"

        def epsilon(self, i):
            r"""
            Return `\varepsilon_i` of ``self``.

            We have `\varepsilon_i(r_{\lambda}) = -\langle h_i, \lambda
            \rangle` for all `i`, where `h_i` is a simple coroot.

            INPUT:

            - ``i`` -- An element of the index set

            EXAMPLES::

                sage: la = RootSystem(['A',2]).weight_lattice().fundamental_weights()
                sage: R = crystals.elementary.R("A2",la[1])
                sage: r = R.highest_weight_vector()
                sage: [r.epsilon(i) for i in R.index_set()]
                [-1, 0]
            """
            P = self.cartan_type().root_system().ambient_space()
            h = P.simple_coroots()
            return -1*P(self.weight()).scalar(h[i])

        def phi(self,i):
            r"""
            Return `\varphi_i` of ``self``, which is `0` for all `i`.

            INPUT:

            - ``i`` -- An element of the index set

            EXAMPLES::

                sage: la = RootSystem("C5").weight_lattice().fundamental_weights()
                sage: R = crystals.elementary.R("C5",la[4]+la[5])
                sage: r = R.highest_weight_vector()
                sage: [r.phi(i) for i in R.index_set()]
                [0, 0, 0, 0, 0]
            """
            return 0

        def weight(self):
            r"""
            Return the weight of ``self``, which is always `\lambda`.

            EXAMPLES::

                sage: ct = CartanType(['C',5])
                sage: la = RootSystem(ct).weight_lattice().fundamental_weights()
                sage: T = crystals.elementary.T(ct,la[4]+la[5]-la[1]-la[2])
                sage: t = T.highest_weight_vector()
                sage: t.weight()
                (0, 1, 2, 2, 1)
            """
            return self.parent()._weight

class ElementaryCrystal(Parent, UniqueRepresentation):
    r"""
    The elementary crystal `B_i`.

    For `i` an element of the index set of type `X`, the crystal `B_i` of type
    `X` is the set

    .. MATH::

        B_i = \{ b_i(m) : m \in \ZZ \},

    where the crystal stucture is given by

    .. MATH::

        \begin{aligned}
        \mathrm{wt}\bigl(b_i(m)\bigr) &= m\alpha_i \\
        \varphi_j\bigl(b_i(m)\bigr) &= \begin{cases}
            m & \text{ if } j=i, \\
            -\infty & \text{ if } j\neq i,
        \end{cases} \\
        \varepsilon_j\bigl(b_i(m)\bigr) &= \begin{cases}
            -m & \text{ if } j=i, \\
            -\infty & \text{ if } j\neq i,
        \end{cases} \\
        e_j b_i(m) &= \begin{cases}
            b_i(m+1) & \text{ if } j=i, \\
            0 & \text{ if } j\neq i,
        \end{cases} \\
        f_j b_i(m) &= \begin{cases}
            b_i(m-1) & \text{ if } j=i, \\
            0 & \text{ if } j\neq i.
        \end{cases}
        \end{aligned}

    The *Kashiwara embedding theorem* asserts there is a unique strict crystal
    embedding of crystals

    .. MATH::

        B(\infty) \hookrightarrow B_i \otimes B(\infty),

    satisfying certain properties (see [Kashiwara93]_).  The above embedding
    may be iterated to obtain a new embedding

    .. MATH::

        B(\infty) \hookrightarrow B_{i_N} \otimes B_{i_{N-1}}
        \otimes \cdots \otimes B_{i_2} \otimes B_{i_1} \otimes B(\infty),

    which is a foundational object in the study of *polyhedral realizations of
    crystals* (see, for example, [NZ97]_).
    """

    @staticmethod
    def __classcall_private__(cls, cartan_type, i):
        r"""
        Normalize input to ensure a unique representation.

        EXAMPLES::

            sage: B = crystals.elementary.Elementary(['A',4], 3)
            sage: C = crystals.elementary.Elementary(CartanType("A4"), int(3))
            sage: B is C
            True
        """
        cartan_type = CartanType(cartan_type)
        if i not in cartan_type.index_set():
            raise ValueError('i must an element of the index set.')
        return super(ElementaryCrystal, cls).__classcall__(cls, cartan_type, i)

    def __init__(self, cartan_type, i):
        r"""
        Initialize ``self``.

        EXAMPLES::

            sage: B = crystals.elementary.Elementary("D4",3)
            sage: TestSuite(B).run()
        """
        Parent.__init__(self, category = (Crystals(), InfiniteEnumeratedSets()))
        self._i = i
        self._cartan_type = cartan_type
        self.module_generators = (self.element_class(self,0),)

    def _repr_(self):
        r"""
        Return a string representation of ``self``.

        EXAMPLES::

            sage: B = crystals.elementary.Elementary(['B',5,1], 4)
            sage: B
            The 4-elementary crystal of type ['B', 5, 1]
        """
        return "The {0!s}-elementary crystal of type {1!s}".format(self._i,self._cartan_type)

    def _element_constructor_(self, m):
        r"""
        Construct an element of ``self`` from ``weight``.

        INPUT:

        - ``m`` -- An integer

        EXAMPLES::

            sage: B = crystals.elementary.Elementary(['F',4], 2)
            sage: B(0)
            0
            sage: B(-15)
            -15
            sage: B(721)
            721
        """
        return self.element_class(self, m)

    class Element(Element):
        r"""
        Element of a `B_i` crystal.
        """
        def __init__(self, parent, m):
            r"""
            EXAMPLES::

                sage: B = crystals.elementary.Elementary(['B',7],7)
                sage: elt = B(17); elt
                17
            """
            self._m = m
            Element.__init__(self, parent)

        def _repr_(self):
            r"""
            EXAMPLES::

                sage: B = crystals.elementary.Elementary(['A',4],3)
                sage: B(-47)
                -47
            """
            return repr(self._m)

        def __lt__(self,other):
            r"""
            EXAMPLES::

                sage: B = crystals.elementary.Elementary("D4",3)
                sage: b = B(1)
                sage: c = B(-1)
                sage: b.__lt__(c)
                False
                sage: c.__lt__(b)
                True
            """
            if self.parent() is not other.parent():
                return False
            return Integer(self._m) < Integer(other._m)

        def __eq__(self,other):
            r"""
            EXAMPLES::

                sage: B = crystals.elementary.Elementary("A2",1)
                sage: C = crystals.elementary.Elementary("A2",2)
                sage: D = crystals.elementary.Elementary("B2",1)
                sage: [B(0) == B(1), B(0) == C(0), B(0) == D(0), C(0) == D(0)]
                [False, False, False, False]
                sage: [B(1) == B(1), C(12) == C(12), D(-1) == D(-1)]
                [True, True, True]
            """
            if isinstance(other, ElementaryCrystal.Element):
                return self.parent() is other.parent() and self._m == other._m
            return False

        def __ne__(self,other):
            r"""
            EXAMPLES::

                sage: B = crystals.elementary.Elementary("A2",1)
                sage: B(0) != B(2)
                True
                sage: B(0) != B(0)
                False
            """
            return not self.__eq__(other)

        def _latex_(self):
            r"""
            Return a LaTeX representation of ``self``.

            EXAMPLES::

                sage: B = crystals.elementary.Elementary(['B',11,1],6)
                sage: latex(B(26))
                {b_{6}(26)}
            """
            return "{b_{%s}(%s)}"%(self.parent()._i, self._m)

        def e(self,i):
            r"""
            Return the action of `e_i` on ``self``.

            INPUT:

            - ``i`` -- An element of the index set

            EXAMPLES::

                sage: B = crystals.elementary.Elementary(['E',7],1)
                sage: B(3).e(1)
                4
                sage: B(172).e_string([1]*171)
                343
                sage: B(0).e(2)
            """
            if i == self.parent()._i:
                return self.__class__(self.parent(), self._m+1)
            else:
                return None

        def f(self, i):
            r"""
            Return the action of `f_i` on ``self``.

            INPUT:

            - ``i`` -- An element of the index set

            EXAMPLES::

                sage: B = crystals.elementary.Elementary(['E',7],1)
                sage: B(3).f(1)
                2
                sage: B(172).f_string([1]*171)
                1
                sage: B(0).e(2)
            """
            if i == self.parent()._i:
                return self.__class__(self.parent(), self._m-1)
            else:
                return None

        def epsilon(self, i):
            r"""
            Return `\varepsilon_i` of ``self``.

            INPUT:

            - ``i`` -- An element of the index set

            EXAMPLES::

                sage: B = crystals.elementary.Elementary(['F',4],3)
                sage: [[B(j).epsilon(i) for i in B.index_set()] for j in range(5)]
                [[-inf, -inf, 0, -inf],
                 [-inf, -inf, -1, -inf],
                 [-inf, -inf, -2, -inf],
                 [-inf, -inf, -3, -inf],
                 [-inf, -inf, -4, -inf]]
            """
            if i == self.parent()._i:
                return -self._m
            else:
                return float("-inf")

        def phi(self, i):
            r"""
            Return `\varphi_i` of ``self``.

            INPUT:

            - ``i`` -- An element of the index set

            EXAMPLES::

                sage: B = crystals.elementary.Elementary(['E',8,1],4)
                sage: [[B(m).phi(j) for j in B.index_set()] for m in range(44,49)]
                [[-inf, -inf, -inf, -inf, 44, -inf, -inf, -inf, -inf],
                 [-inf, -inf, -inf, -inf, 45, -inf, -inf, -inf, -inf],
                 [-inf, -inf, -inf, -inf, 46, -inf, -inf, -inf, -inf],
                 [-inf, -inf, -inf, -inf, 47, -inf, -inf, -inf, -inf],
                 [-inf, -inf, -inf, -inf, 48, -inf, -inf, -inf, -inf]]
            """
            if i == self.parent()._i:
                return self._m
            else:
                return float("-inf")

        def weight(self):
            r"""
            Return the weight of ``self``.

            EXAMPLES::

                sage: B = crystals.elementary.Elementary(['C',14],12)
                sage: B(-385).weight()
                (0, 0, 0, 0, 0, 0, 0, 0, 0, 0, 0, -385, 385, 0)
            """
            WLR = self.parent().weight_lattice_realization()
            return self._m * WLR.simple_root(self.parent()._i)

class ComponentCrystal(Parent,UniqueRepresentation):
    r"""
    The component crystal.

    Defined in [Kashiwara93]_, the component crystal `C = \{c\}` is the single
    element crystal whose crystal structure is defined by

    .. MATH::

        \mathrm{wt}(c) = 0, \quad
        e_i c = f_i c = 0, \quad
        \varepsilon_i(c) = \varphi_i(c) = 0.

    Note `C \cong B(0)`, where `B(0)` is the highest weight crystal of highest
    weight `0`.

    INPUT:

    - ``cartan_type`` -- A Cartan type
    """

    @staticmethod
    def __classcall_private__(cls, cartan_type):
        r"""
        Normalize input to ensure a unique representation.

        EXAMPLES::

            sage: C = crystals.elementary.Component("A2")
            sage: D = crystals.elementary.Component(CartanType(['A',2]))
            sage: C is D
            True
        """
        cartan_type = CartanType(cartan_type)
        return super(ComponentCrystal, cls).__classcall__(cls, cartan_type)

    def __init__(self, cartan_type):
        r"""
        Initialize ``self``.

        EXAMPLES::

            sage: B = crystals.elementary.Component("D4")
            sage: TestSuite(B).run()
        """
        Parent.__init__(self, category = ClassicalCrystals())
        self._cartan_type = cartan_type
        self.module_generators = (self.element_class(self),)

    def _repr_(self):
        r"""
        Return a string representation of ``self``.

        EXAMPLES::

            sage: C = crystals.elementary.Component("D4")
            sage: C
            The component crystal of type ['D', 4]
        """
        return "The component crystal of type {0!s}".format(self._cartan_type)

    def _element_constructor_(self, weight):
        r"""
        Construct an element of ``self``.

        EXAMPLES::

            sage: C = crystals.elementary.Component("E6")
            sage: c = C.highest_weight_vector()
            sage: c
            c
        """
        if weight != self._weight:
            raise ValueError("Only element is c")
        return self.element_class(self)

    def cardinality(self):
        r"""
        Return the cardinality of ``self``, which is always `1`.

        EXAMPLES::

            sage: C = crystals.elementary.Component("E6")
            sage: c = C.highest_weight_vector()
            sage: C.cardinality()
            1
        """
        return Integer(1)

    class Element(AbstractSingleCrystalElement):
        r"""
        Element of a component crystal.
        """
        def _repr_(self):
            r"""
            EXAMPLES::

                sage: C = crystals.elementary.Component("F4")
                sage: c = C.highest_weight_vector()
                sage: c
                c
            """
            return 'c'

        def _latex_(self):
            r"""
            Return a LaTeX representation of ``self``.

            EXAMPLES::

                sage: C = crystals.elementary.Component("E7")
                sage: c = C.highest_weight_vector()
                sage: latex(c)
                {c}
            """
            return "{c}"

        def epsilon(self,i):
            r"""
            Return `\varepsilon_i` of ``self``, which is `0` for all `i`.

            INPUT:

            - ``i`` -- An element of the index set

            EXAMPLES::

                sage: C = crystals.elementary.Component("C5")
                sage: c = C.highest_weight_vector()
                sage: [c.epsilon(i) for i in C.index_set()]
                [0, 0, 0, 0, 0]
            """
            return 0

        def phi(self,i):
            r"""
            Return `\varphi_i` of ``self``, which is `0` for all `i`.

            INPUT:

            - ``i`` -- An element of the index set

            EXAMPLES::

                sage: C = crystals.elementary.Component("C5")
                sage: c = C.highest_weight_vector()
                sage: [c.phi(i) for i in C.index_set()]
                [0, 0, 0, 0, 0]
            """
            return 0

        def weight(self):
            r"""
            Return the weight of ``self``, which is always `0`.

            EXAMPLES::

                sage: C = crystals.elementary.Component("F4")
                sage: c = C.highest_weight_vector()
                sage: c.weight()
                (0, 0, 0, 0)
            """
            return self.parent().weight_lattice_realization().zero()
<|MERGE_RESOLUTION|>--- conflicted
+++ resolved
@@ -434,18 +434,14 @@
         sage: S = T.subcrystal(generators=[mg])
         sage: for x in S: x.weight()
         (2, 1, 0)
+        (2, 0, 1)
         (1, 2, 0)
         (1, 1, 1)
-        (2, 0, 1)
+        (1, 1, 1)
         (1, 0, 2)
-        (1, 1, 1)
+        (0, 2, 1)
         (0, 1, 2)
-<<<<<<< HEAD
-        (0, 2, 1)
-        sage: C = CrystalOfTableaux("A2", shape=[2,1])
-=======
         sage: C = crystals.Tableaux("A2", shape=[2,1])
->>>>>>> 698ae7ee
         sage: for x in C: x.weight()
         (2, 1, 0)
         (1, 2, 0)
@@ -923,10 +919,10 @@
 
                 sage: B = crystals.elementary.Elementary(['C',14],12)
                 sage: B(-385).weight()
-                (0, 0, 0, 0, 0, 0, 0, 0, 0, 0, 0, -385, 385, 0)
-            """
-            WLR = self.parent().weight_lattice_realization()
-            return self._m * WLR.simple_root(self.parent()._i)
+                -385*alpha[12]
+            """
+            Q = self.parent().cartan_type().root_system().root_lattice()
+            return self._m * Q.simple_root(self.parent()._i)
 
 class ComponentCrystal(Parent,UniqueRepresentation):
     r"""
