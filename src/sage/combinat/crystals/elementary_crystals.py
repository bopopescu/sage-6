r"""
Elementary Crystals

Let `\lambda` be a weight. The crystals `T_{\lambda}`, `R_{\lambda}`, `B_i`,
and `C` are important objects in the tensor category of crystals.
For example, the crystal `T_0` is the neutral object in this category; i.e.,
`T_0 \otimes B \cong B \otimes T_0 \cong B` for any crystal `B`.  We list
some other properties of these crystals:

- The crystal `T_{\lambda} \otimes B(\infty)` is the crystal of the Verma
  module with highest weight `\lambda`, where `\lambda` is a dominant integral
  weight.

- Let `u_{\infty}` be the highest weight vector of `B(\infty)` and `\lambda`
  be a dominant integral weight. There is an embedding of crystals `B(\lambda)
  \longrightarrow T_{\lambda} \otimes B(\infty)` sending `u_{\lambda} \mapsto
  t_{\lambda} \otimes u_{\infty}` which is not strict, but the embedding
  `B(\lambda) \longrightarrow C \otimes T_{\lambda} \otimes B(\infty)` by
  `u_{\lambda} \mapsto c \otimes t_{\lambda} \otimes u_{\infty}` is a strict
  embedding.

- For any dominant integral weight `\lambda`, there is a surjective crystal
  morphism `\Psi_{\lambda} \colon R_{\lambda} \otimes B(\infty) \longrightarrow
  B(\lambda)`.  More precisely, if `B = \{r_{\lambda} \otimes b \in R_{\lambda}
  \otimes B(\infty) : \Psi_{\lambda}(r_{\lambda} \otimes b) \neq 0 \}`, then
  `B \cong B(\lambda)` as crystals.

- For all Cartan types and all weights `\lambda`, we have `R_{\lambda} \cong C
  \otimes T_{\lambda}` as crystals.

- For each `i`, there is a strict crystal morphism `\Psi_i \colon B(\infty)
  \longrightarrow B_i \otimes B(\infty)` defined by `u_{\infty} \mapsto
  b_i(0) \otimes u_{\infty}`, where `u_\infty` is the highest weight vector
  of `B(\infty)`.

For more information on `B(\infty)`, see
:class:`~sage.combinat.crystals.infinity_crystals.InfinityCrystalOfTableaux`.

.. NOTE::

    As with
    :class:`~sage.combinat.crystals.tensor_product.TensorProductOfCrystals`,
    we are using the opposite of Kashiwara's convention.

AUTHORS:

- Ben Salisbury: Initial version

REFERENCES:

.. [Kashiwara93] M. Kashiwara.
   The Crystal Base and Littelmann's Refined Demazure Character Formula.
   Duke Math. J. **71** (3), pp. 839--858, 1993.

.. [NZ97] T. Nakashima and A. Zelevinsky.
   Polyhedral Realizations of Crystal Bases for Quantized Kac-Moody Algebras.
   Adv. Math. **131**, pp. 253--278, 1997.
"""

#*****************************************************************************
#  Copyright (C) 2013 Ben Salisbury <benjamin_salisbury at brown dot edu>
#
#  Distributed under the terms of the GNU General Public License (GPL)
#
#    This code is distributed in the hope that it will be useful,
#    but WITHOUT ANY WARRANTY; without even the implied warranty of
#    MERCHANTABILITY or FITNESS FOR A PARTICULAR PURPOSE.  See the GNU
#    General Public License for more details.
#
#  The full text of the GPL is available at:
#
#                  http://www.gnu.org/licenses/
#****************************************************************************

from sage.categories.crystals import Crystals
from sage.categories.finite_crystals import FiniteCrystals
from sage.categories.highest_weight_crystals import HighestWeightCrystals
from sage.categories.classical_crystals import ClassicalCrystals
from sage.categories.infinite_enumerated_sets import InfiniteEnumeratedSets
from sage.structure.element import Element
from sage.structure.parent import Parent
from sage.structure.unique_representation import UniqueRepresentation
from sage.combinat.root_system.cartan_type import CartanType
from sage.combinat.root_system.root_system import RootSystem
from sage.rings.integer import Integer
from sage.rings.infinity import Infinity

class AbstractSingleCrystalElement(Element):
    r"""
    Abstract base class for elements in crystals with a single element.
    """
    def __lt__(self,other):
        r"""
        EXAMPLES::

            sage: La = RootSystem("D4").ambient_space().fundamental_weights()
            sage: T = crystals.elementary.T("D4",La[3]+La[4])
            sage: t = T.highest_weight_vector()
            sage: t < t.e(1)
            False
            sage: t < t
            False
        """
        return False

    def __eq__(self,other):
        r"""
        EXAMPLES::

            sage: La = RootSystem("A2").weight_lattice().fundamental_weights()
            sage: T = crystals.elementary.T("A2",La[1])
            sage: U = crystals.elementary.T("A2",La[2])
            sage: la = RootSystem("B2").weight_lattice().fundamental_weights()
            sage: V = crystals.elementary.T("B2",la[1])
            sage: t = T.highest_weight_vector()
            sage: u = U.highest_weight_vector()
            sage: v = V.highest_weight_vector()
            sage: [t == t, u == u, v == v]
            [True, True, True]
            sage: [t == u, u == v, t == v]
            [False, False, False]

            sage: C = crystals.elementary.Component("D7")
            sage: c = C.highest_weight_vector()
            sage: c == c
            True
            sage: c == c.f(7)
            False
        """
        if isinstance(other, AbstractSingleCrystalElement):
            return self.parent() is other.parent()
        return False

    def __ne__(self,other):
        r"""
        EXAMPLES::

            sage: La = RootSystem("A2").weight_lattice().fundamental_weights()
            sage: T = crystals.elementary.T("A2",La[1])
            sage: T.highest_weight_vector() != T.highest_weight_vector()
            False
            sage: T.highest_weight_vector() != T.highest_weight_vector().e(1)
            True
        """
        return not self.__eq__(other)

    def e(self,i):
        r"""
        Return `e_i` of ``self``, which is ``None`` for all `i`.

        INPUT:

        - ``i`` -- An element of the index set

        EXAMPLES::

            sage: ct = CartanType(['A',2])
            sage: la = RootSystem(ct).weight_lattice().fundamental_weights()
            sage: T = crystals.elementary.T(ct,la[1])
            sage: t = T.highest_weight_vector()
            sage: t.e(1)
            sage: t.e(2)
        """
        return None

    def f(self,i):
        r"""
        Return `f_i` of ``self``, which is ``None`` for all `i`.

        INPUT:

        - ``i`` -- An element of the index set

        EXAMPLES::

            sage: ct = CartanType(['A',2])
            sage: la = RootSystem(ct).weight_lattice().fundamental_weights()
            sage: T = crystals.elementary.T(ct,la[1])
            sage: t = T.highest_weight_vector()
            sage: t.f(1)
            sage: t.f(2)
        """
        return None

class TCrystal(Parent, UniqueRepresentation):
    r"""
    The crystal `T_{\lambda}`.

    Let `\lambda` be a weight. As defined in [Kashiwara93]_ the crystal
    `T_{\lambda} = \{ t_{\lambda} \}` is a single element crystal with the
    crystal structure defined by

    .. MATH::

        \mathrm{wt}(t_\lambda) = \lambda, \quad
        e_i t_{\lambda} = f_i t_{\lambda} = 0, \quad
        \varepsilon_i(t_{\lambda}) = \varphi_i(t_{\lambda}) = -\infty.

    The crystal `T_{\lambda}` shifts the weights of the vertices in a crystal
    `B` by `\lambda` when tensored with `B`, but leaves the graph structure of
    `B` unchanged. That is to say, for all `b \in B`, we have `\mathrm{wt}(b
    \otimes t_{\lambda}) = \mathrm{wt}(b) + \lambda`.

    INPUT:

    - ``cartan_type`` -- A Cartan type

    - ``weight`` -- An element of the weight lattice of type ``cartan_type``

    EXAMPLES::

        sage: ct = CartanType(['A',2])
        sage: C = crystals.Tableaux(ct, shape=[1])
        sage: for x in C: x.weight()
        (1, 0, 0)
        (0, 1, 0)
        (0, 0, 1)
        sage: La = RootSystem(ct).ambient_space().fundamental_weights()
        sage: TLa = crystals.elementary.T(ct, 3*(La[1] + La[2]))
        sage: TP = crystals.TensorProduct(TLa, C)
        sage: for x in TP: x.weight()
        (7, 3, 0)
        (6, 4, 0)
        (6, 3, 1)
        sage: G = C.digraph()
        sage: H = TP.digraph()
        sage: G.is_isomorphic(H,edge_labels=True)
        True
    """

    @staticmethod
    def __classcall_private__(cls, cartan_type, weight):
        r"""
        Normalize input to ensure a unique representation.

        EXAMPLES::

            sage: ct = CartanType(['A',3])
            sage: la = RootSystem(ct).weight_lattice().fundamental_weights()
            sage: wts = RootSystem(ct).ambient_space().fundamental_weights()
            sage: X = crystals.elementary.T(['A',3], la[1])
            sage: Y = crystals.elementary.T(ct, wts[1])
            sage: X is Y
            True
        """
        cartan_type = CartanType(cartan_type)
        F = RootSystem(cartan_type).ambient_space()
        if F is None:
            F = RootSystem(cartan_type).weight_space()
        La = F(weight)
        return super(TCrystal, cls).__classcall__(cls, cartan_type, La)

    def __init__(self, cartan_type, weight):
        r"""
        Initialize ``self``.

        EXAMPLES::

            sage: la = RootSystem("A2").weight_lattice().fundamental_weights()
            sage: B = crystals.elementary.T("A2", 5*la[2])
            sage: TestSuite(B).run()
        """
        Parent.__init__(self, category = (FiniteCrystals(), HighestWeightCrystals()))
        self._weight = weight
        self._cartan_type = cartan_type
        self.module_generators = (self.element_class(self),)

    def _repr_(self):
        r"""
        Return a string representation of ``self``.

        EXAMPLES::

            sage: la = RootSystem(['E',6]).weight_lattice().fundamental_weights()
            sage: B = crystals.elementary.T(['E',6], la[6])
            sage: B
            The T crystal of type ['E', 6] and weight (0, 0, 0, 0, 1, -1/3, -1/3, 1/3)
        """
        return "The T crystal of type {1!s} and weight {0!s}".format(self._weight,self._cartan_type)

    def _element_constructor_(self, weight):
        r"""
        Construct an element of ``self`` from ``weight``.

        INPUT:

        - ``weight`` -- An element of the weight lattice

        EXAMPLES::

            sage: la = RootSystem("E8").weight_lattice().fundamental_weights()
            sage: T = crystals.elementary.T("E8",la[7]+la[8])
            sage: T(la[7]+la[8])
            (0, 0, 0, 0, 0, 1, 2, 3)
        """
        if weight != self._weight:
            raise ValueError("Only element is t(%s)"%self._weight)
        return self.element_class(self)

    def cardinality(self):
        r"""
        Return the cardinality of ``self``, which is always `1`.

        EXAMPLES::

            sage: La = RootSystem(['C',12]).weight_lattice().fundamental_weights()
            sage: T = crystals.elementary.T(['C',12], La[9])
            sage: T.cardinality()
            1
        """
        return Integer(1)

    def weight_lattice_realization(self):
        """
        Return a realization of the lattice containing the weights
        of ``self``.

        EXAMPLES::

            sage: La = RootSystem(['C',12]).weight_lattice().fundamental_weights()
            sage: T = crystals.elementary.T(['C',12], La[9])
            sage: T.weight_lattice_realization()
            Ambient space of the Root system of type ['C', 12]

            sage: ct = CartanMatrix([[2, -4], [-5, 2]])
            sage: La = RootSystem(ct).weight_lattice().fundamental_weights()
            sage: T = crystals.elementary.T(ct, La[1])
            sage: T.weight_lattice_realization()
            Weight space over the Rational Field of the Root system of type
            [ 2 -4]
            [-5  2]
        """
        return self._weight.parent()

    class Element(AbstractSingleCrystalElement):
        r"""
        Element of a `T_{\lambda}` crystal.
        """
        def _repr_(self):
            r"""
            EXAMPLES::

                sage: ct = CartanType(['F',4])
                sage: la = RootSystem(ct).weight_lattice().fundamental_weights()
                sage: T = crystals.elementary.T(ct,2*la[1]-3*la[3])
                sage: t = T.highest_weight_vector()
                sage: t
                (-5/2, 1/2, -3/2, -3/2)
            """
            return repr(self.parent()._weight)

        def _latex_(self):
            r"""
            Return a LaTeX representation of ``self``.

            EXAMPLES::

                sage: ct = CartanType(['B',5,1])
                sage: la = RootSystem(ct).ambient_space().fundamental_weights()
                sage: T = crystals.elementary.T(ct, 2*la[1]-3*la[3]+la[0])
                sage: t = T.highest_weight_vector()
                sage: latex(t)
                {t_{-e_{0} - 3e_{1} - 3e_{2} - 3e_{deltacheck}}}
            """
            return "{t_{"+self.parent()._weight._latex_()+"}}"

        def epsilon(self,i):
            r"""
            Return `\varepsilon_i` of ``self``, which is `-\infty` for all `i`.

            INPUT:

            - ``i`` -- An element of the index set

            EXAMPLES::

                sage: ct = CartanType(['C',5])
                sage: la = RootSystem(ct).weight_lattice().fundamental_weights()
                sage: T = crystals.elementary.T(ct,la[4]+la[5]-la[1]-la[2])
                sage: t = T.highest_weight_vector()
                sage: [t.epsilon(i) for i in T.index_set()]
                [-inf, -inf, -inf, -inf, -inf]
            """
            return float("-inf")

        def phi(self,i):
            r"""
            Return `\varphi_i` of ``self``, which is `-\infty` for all `i`.

            INPUT:

            - ``i`` -- An element of the index set

            EXAMPLES::

                sage: ct = CartanType(['C',5])
                sage: la = RootSystem(ct).weight_lattice().fundamental_weights()
                sage: T = crystals.elementary.T(ct,la[4]+la[5]-la[1]-la[2])
                sage: t = T.highest_weight_vector()
                sage: [t.phi(i) for i in T.index_set()]
                [-inf, -inf, -inf, -inf, -inf]
            """
            return float("-inf")

        def weight(self):
            r"""
            Return the weight of ``self``, which is always `\lambda`.

            EXAMPLES::

                sage: ct = CartanType(['C',5])
                sage: la = RootSystem(ct).weight_lattice().fundamental_weights()
                sage: T = crystals.elementary.T(ct,la[4]+la[5]-la[1]-la[2])
                sage: t = T.highest_weight_vector()
                sage: t.weight()
                (0, 1, 2, 2, 1)
            """
            return self.parent()._weight

class RCrystal(Parent, UniqueRepresentation):
    r"""
    The crystal `R_{\lambda}`.

    For a fixed weight `\lambda`, the crystal `R_{\lambda} = \{ r_{\lambda} \}`
    is a single element crystal with the crystal structure defined by

    .. MATH::

        \mathrm{wt}(r_{\lambda}) = \lambda, \quad
        e_i r_{\lambda} = f_i r_{\lambda} = 0, \quad
        \varepsilon_i(r_{\lambda}) = -\langle h_i, \lambda\rangle, \quad
        \varphi_i(r_{\lambda}) = 0,

    where `\{h_i\}` are the simple coroots.

    Tensoring `R_{\lambda}` with a crystal `B` results in shifting the weights
    of the vertices in `B` by `\lambda` and may also cut a subset out of the
    original graph of `B`.  That is, `\mathrm{wt}(r_{\lambda} \otimes b) =
    \mathrm{wt}(b) + \lambda`, where `b \in B`, provided `r_{\lambda} \otimes
    b \neq 0`. For example, the crystal graph of `B(\lambda)` is the same as
    the crystal graph of `R_{\lambda} \otimes B(\infty)` generated from the
    component `r_{\lambda} \otimes u_{\infty}`.

    INPUT:

    - ``cartan_type`` -- A Cartan type

    - ``weight`` -- An element of the weight lattice of type ``cartan_type``

    EXAMPLES:

    We check by tensoring `R_{\lambda}` with `B(\infty)` results in a
    component of `B(\lambda)`::

        sage: B = crystals.infinity.Tableaux("A2")
        sage: R = crystals.elementary.R("A2", B.Lambda()[1]+B.Lambda()[2])
        sage: T = crystals.TensorProduct(R, B)
        sage: mg = T(R.highest_weight_vector(), B.highest_weight_vector())
        sage: S = T.subcrystal(generators=[mg])
        sage: for x in S: x.weight()
        (2, 1, 0)
        (1, 2, 0)
        (1, 1, 1)
        (2, 0, 1)
        (1, 0, 2)
        (1, 1, 1)
        (0, 1, 2)
        (0, 2, 1)
        sage: C = crystals.Tableaux("A2", shape=[2,1])
        sage: for x in C: x.weight()
        (2, 1, 0)
        (1, 2, 0)
        (1, 1, 1)
        (1, 0, 2)
        (0, 1, 2)
        (2, 0, 1)
        (1, 1, 1)
        (0, 2, 1)
        sage: GT = T.digraph(subset=S)
        sage: GC = C.digraph()
        sage: GT.is_isomorphic(GC, edge_labels=True)
        True
    """

    @staticmethod
    def __classcall_private__(cls, cartan_type, weight):
        r"""
        Normalize input to ensure a unique representation.

        EXAMPLES::

            sage: ct = CartanType(['A',3])
            sage: la = RootSystem(ct).weight_lattice().fundamental_weights()
            sage: wts = RootSystem(ct).ambient_space().fundamental_weights()
            sage: X = crystals.elementary.R(['A',3], la[1])
            sage: Y = crystals.elementary.R(ct, wts[1])
            sage: X is Y
            True
        """
        cartan_type = CartanType(cartan_type)
        F = RootSystem(cartan_type).ambient_space()
        if F is None:
            F = RootSystem(cartan_type).weight_space()
        La = F(weight)
        return super(RCrystal, cls).__classcall__(cls, cartan_type, La)

    def __init__(self, cartan_type, weight):
        r"""
        Initialize ``self``.

        EXAMPLES::

            sage: la = RootSystem("A2").weight_lattice().fundamental_weights()
            sage: B = crystals.elementary.R("A2",5*la[2])
            sage: TestSuite(B).run()
        """
        Parent.__init__(self, category = (FiniteCrystals(),HighestWeightCrystals()))
        self._weight = weight
        self._cartan_type = cartan_type
        self.module_generators = (self.element_class(self),)

    def _repr_(self):
        r"""
        Return a string representation of ``self``.

        EXAMPLES::

            sage: la = RootSystem(['E',6]).weight_lattice().fundamental_weights()
            sage: B = crystals.elementary.R(['E',6],la[6])
            sage: B
            The R crystal of weight (0, 0, 0, 0, 1, -1/3, -1/3, 1/3) and type ['E', 6]
        """
        return "The R crystal of weight {0!s} and type {1!s}".format(self._weight,self._cartan_type)

    def _element_constructor_(self, weight):
        r"""
        Construct an element of ``self`` from ``weight``.

        INPUT:

        - ``weight`` -- An element of the weight lattice

        EXAMPLES::

            sage: la = RootSystem("E8").weight_lattice().fundamental_weights()
            sage: R = crystals.elementary.R("E8",la[7]+la[8])
            sage: R(la[7]+la[8])
            (0, 0, 0, 0, 0, 1, 2, 3)
        """
        if weight != self._weight:
            raise ValueError("Only element is r(%s)"%self._weight)
        return self.element_class(self)

    def cardinality(self):
        r"""
        Return the cardinality of ``self``, which is always `1`.

        EXAMPLES::

            sage: La = RootSystem(['C',12]).weight_lattice().fundamental_weights()
            sage: R = crystals.elementary.R(['C',12],La[9])
            sage: R.cardinality()
            1
        """
        return Integer(1)

    def weight_lattice_realization(self):
        """
        Return a realization of the lattice containing the weights
        of ``self``.

        EXAMPLES::

            sage: La = RootSystem(['C',12]).weight_lattice().fundamental_weights()
            sage: R = crystals.elementary.R(['C',12], La[9])
            sage: R.weight_lattice_realization()
            Ambient space of the Root system of type ['C', 12]

            sage: ct = CartanMatrix([[2, -4], [-5, 2]])
            sage: La = RootSystem(ct).weight_lattice().fundamental_weights()
            sage: R = crystals.elementary.R(ct, La[1])
            sage: R.weight_lattice_realization()
            Weight space over the Rational Field of the Root system of type
            [ 2 -4]
            [-5  2]
        """
        return self._weight.parent()

    class Element(AbstractSingleCrystalElement):
        r"""
        Element of a `R_{\lambda}` crystal.
        """
        def _repr_(self):
            r"""
            EXAMPLES::

                sage: ct = CartanType(['F',4])
                sage: la = RootSystem(ct).weight_lattice().fundamental_weights()
                sage: T = crystals.elementary.T(ct,2*la[1]-3*la[3])
                sage: t = T.highest_weight_vector()
                sage: t
                (-5/2, 1/2, -3/2, -3/2)
            """
            return repr(self.parent()._weight)

        def _latex_(self):
            r"""
            Return a LaTeX representation of ``self``.

            EXAMPLES::

                sage: la = RootSystem("G2").weight_lattice().fundamental_weights()
                sage: R = crystals.elementary.R("G2",la[1])
                sage: r = R.highest_weight_vector()
                sage: latex(r)
                {r_{e_{0} - e_{2}}}
            """
            return "{r_{"+self.parent()._weight._latex_()+"}}"

        def epsilon(self, i):
            r"""
            Return `\varepsilon_i` of ``self``.

            We have `\varepsilon_i(r_{\lambda}) = -\langle h_i, \lambda
            \rangle` for all `i`, where `h_i` is a simple coroot.

            INPUT:

            - ``i`` -- An element of the index set

            EXAMPLES::

                sage: la = RootSystem(['A',2]).weight_lattice().fundamental_weights()
                sage: R = crystals.elementary.R("A2",la[1])
                sage: r = R.highest_weight_vector()
                sage: [r.epsilon(i) for i in R.index_set()]
                [-1, 0]
            """
            P = self.cartan_type().root_system().ambient_space()
            h = P.simple_coroots()
            return -1*P(self.weight()).scalar(h[i])

        def phi(self,i):
            r"""
            Return `\varphi_i` of ``self``, which is `0` for all `i`.

            INPUT:

            - ``i`` -- An element of the index set

            EXAMPLES::

                sage: la = RootSystem("C5").weight_lattice().fundamental_weights()
                sage: R = crystals.elementary.R("C5",la[4]+la[5])
                sage: r = R.highest_weight_vector()
                sage: [r.phi(i) for i in R.index_set()]
                [0, 0, 0, 0, 0]
            """
            return 0

        def weight(self):
            r"""
            Return the weight of ``self``, which is always `\lambda`.

            EXAMPLES::

                sage: ct = CartanType(['C',5])
                sage: la = RootSystem(ct).weight_lattice().fundamental_weights()
                sage: T = crystals.elementary.T(ct,la[4]+la[5]-la[1]-la[2])
                sage: t = T.highest_weight_vector()
                sage: t.weight()
                (0, 1, 2, 2, 1)
            """
            return self.parent()._weight

class ElementaryCrystal(Parent, UniqueRepresentation):
    r"""
    The elementary crystal `B_i`.

    For `i` an element of the index set of type `X`, the crystal `B_i` of type
    `X` is the set

    .. MATH::

        B_i = \{ b_i(m) : m \in \ZZ \},

    where the crystal stucture is given by

    .. MATH::

        \begin{aligned}
        \mathrm{wt}\bigl(b_i(m)\bigr) &= m\alpha_i \\
        \varphi_j\bigl(b_i(m)\bigr) &= \begin{cases}
            m & \text{ if } j=i, \\
            -\infty & \text{ if } j\neq i,
        \end{cases} \\
        \varepsilon_j\bigl(b_i(m)\bigr) &= \begin{cases}
            -m & \text{ if } j=i, \\
            -\infty & \text{ if } j\neq i,
        \end{cases} \\
        e_j b_i(m) &= \begin{cases}
            b_i(m+1) & \text{ if } j=i, \\
            0 & \text{ if } j\neq i,
        \end{cases} \\
        f_j b_i(m) &= \begin{cases}
            b_i(m-1) & \text{ if } j=i, \\
            0 & \text{ if } j\neq i.
        \end{cases}
        \end{aligned}

    The *Kashiwara embedding theorem* asserts there is a unique strict crystal
    embedding of crystals

    .. MATH::

        B(\infty) \hookrightarrow B_i \otimes B(\infty),

    satisfying certain properties (see [Kashiwara93]_).  The above embedding
    may be iterated to obtain a new embedding

    .. MATH::

        B(\infty) \hookrightarrow B_{i_N} \otimes B_{i_{N-1}}
        \otimes \cdots \otimes B_{i_2} \otimes B_{i_1} \otimes B(\infty),

    which is a foundational object in the study of *polyhedral realizations of
    crystals* (see, for example, [NZ97]_).
    """

    @staticmethod
    def __classcall_private__(cls, cartan_type, i):
        r"""
        Normalize input to ensure a unique representation.

        EXAMPLES::

            sage: B = crystals.elementary.Elementary(['A',4], 3)
            sage: C = crystals.elementary.Elementary(CartanType("A4"), int(3))
            sage: B is C
            True
        """
        cartan_type = CartanType(cartan_type)
        if i not in cartan_type.index_set():
            raise ValueError('i must an element of the index set.')
        return super(ElementaryCrystal, cls).__classcall__(cls, cartan_type, i)

    def __init__(self, cartan_type, i):
        r"""
        Initialize ``self``.

        EXAMPLES::

            sage: B = crystals.elementary.Elementary("D4",3)
            sage: TestSuite(B).run()
        """
        Parent.__init__(self, category = (Crystals(), InfiniteEnumeratedSets()))
        self._i = i
        self._cartan_type = cartan_type
        self.module_generators = (self.element_class(self,0),)

    def _repr_(self):
        r"""
        Return a string representation of ``self``.

        EXAMPLES::

            sage: B = crystals.elementary.Elementary(['B',5,1], 4)
            sage: B
            The 4-elementary crystal of type ['B', 5, 1]
        """
        return "The {0!s}-elementary crystal of type {1!s}".format(self._i,self._cartan_type)

    def _element_constructor_(self, m):
        r"""
        Construct an element of ``self`` from ``weight``.

        INPUT:

        - ``m`` -- An integer

        EXAMPLES::

            sage: B = crystals.elementary.Elementary(['F',4], 2)
            sage: B(0)
            0
            sage: B(-15)
            -15
            sage: B(721)
            721
        """
        return self.element_class(self, m)

    def weight_lattice_realization(self):
        """
<<<<<<< HEAD
        Return the weight lattice realization used to express weights.

        Since the weights lie in the root lattice, we return the root lattice.

        EXAMPLES::

            sage: B = crystals.elementary.Elementary(['F',4], 2)
            sage: B.weight_lattice_realization()
            Root lattice of the Root system of type ['F', 4]
        """
        return self._cartan_type.root_system().root_lattice()
=======
        Return a realization of the lattice containing the weights
        of ``self``.

        EXAMPLES::

            sage: B = crystals.elementary.Elementary(['A',4, 1], 2)
            sage: B.weight_lattice_realization()
            Root lattice of the Root system of type ['A', 4, 1]
        """
        return self.cartan_type().root_system().root_lattice()
>>>>>>> 06dbbffb

    class Element(Element):
        r"""
        Element of a `B_i` crystal.
        """
        def __init__(self, parent, m):
            r"""
            EXAMPLES::

                sage: B = crystals.elementary.Elementary(['B',7],7)
                sage: elt = B(17); elt
                17
            """
            self._m = m
            Element.__init__(self, parent)

        def _repr_(self):
            r"""
            EXAMPLES::

                sage: B = crystals.elementary.Elementary(['A',4],3)
                sage: B(-47)
                -47
            """
            return repr(self._m)

        def __lt__(self,other):
            r"""
            EXAMPLES::

                sage: B = crystals.elementary.Elementary("D4",3)
                sage: b = B(1)
                sage: c = B(-1)
                sage: b.__lt__(c)
                False
                sage: c.__lt__(b)
                True
            """
            if self.parent() is not other.parent():
                return False
            return Integer(self._m) < Integer(other._m)

        def __eq__(self,other):
            r"""
            EXAMPLES::

                sage: B = crystals.elementary.Elementary("A2",1)
                sage: C = crystals.elementary.Elementary("A2",2)
                sage: D = crystals.elementary.Elementary("B2",1)
                sage: [B(0) == B(1), B(0) == C(0), B(0) == D(0), C(0) == D(0)]
                [False, False, False, False]
                sage: [B(1) == B(1), C(12) == C(12), D(-1) == D(-1)]
                [True, True, True]
            """
            if isinstance(other, ElementaryCrystal.Element):
                return self.parent() is other.parent() and self._m == other._m
            return False

        def __ne__(self,other):
            r"""
            EXAMPLES::

                sage: B = crystals.elementary.Elementary("A2",1)
                sage: B(0) != B(2)
                True
                sage: B(0) != B(0)
                False
            """
            return not self.__eq__(other)

        def _latex_(self):
            r"""
            Return a LaTeX representation of ``self``.

            EXAMPLES::

                sage: B = crystals.elementary.Elementary(['B',11,1],6)
                sage: latex(B(26))
                {b_{6}(26)}
            """
            return "{b_{%s}(%s)}"%(self.parent()._i, self._m)

        def e(self,i):
            r"""
            Return the action of `e_i` on ``self``.

            INPUT:

            - ``i`` -- An element of the index set

            EXAMPLES::

                sage: B = crystals.elementary.Elementary(['E',7],1)
                sage: B(3).e(1)
                4
                sage: B(172).e_string([1]*171)
                343
                sage: B(0).e(2)
            """
            if i == self.parent()._i:
                return self.__class__(self.parent(), self._m+1)
            else:
                return None

        def f(self, i):
            r"""
            Return the action of `f_i` on ``self``.

            INPUT:

            - ``i`` -- An element of the index set

            EXAMPLES::

                sage: B = crystals.elementary.Elementary(['E',7],1)
                sage: B(3).f(1)
                2
                sage: B(172).f_string([1]*171)
                1
                sage: B(0).e(2)
            """
            if i == self.parent()._i:
                return self.__class__(self.parent(), self._m-1)
            else:
                return None

        def epsilon(self, i):
            r"""
            Return `\varepsilon_i` of ``self``.

            INPUT:

            - ``i`` -- An element of the index set

            EXAMPLES::

                sage: B = crystals.elementary.Elementary(['F',4],3)
                sage: [[B(j).epsilon(i) for i in B.index_set()] for j in range(5)]
                [[-inf, -inf, 0, -inf],
                 [-inf, -inf, -1, -inf],
                 [-inf, -inf, -2, -inf],
                 [-inf, -inf, -3, -inf],
                 [-inf, -inf, -4, -inf]]
            """
            if i == self.parent()._i:
                return -self._m
            else:
                return float("-inf")

        def phi(self, i):
            r"""
            Return `\varphi_i` of ``self``.

            INPUT:

            - ``i`` -- An element of the index set

            EXAMPLES::

                sage: B = crystals.elementary.Elementary(['E',8,1],4)
                sage: [[B(m).phi(j) for j in B.index_set()] for m in range(44,49)]
                [[-inf, -inf, -inf, -inf, 44, -inf, -inf, -inf, -inf],
                 [-inf, -inf, -inf, -inf, 45, -inf, -inf, -inf, -inf],
                 [-inf, -inf, -inf, -inf, 46, -inf, -inf, -inf, -inf],
                 [-inf, -inf, -inf, -inf, 47, -inf, -inf, -inf, -inf],
                 [-inf, -inf, -inf, -inf, 48, -inf, -inf, -inf, -inf]]
            """
            if i == self.parent()._i:
                return self._m
            else:
                return float("-inf")

        def weight(self):
            r"""
            Return the weight of ``self``.

            EXAMPLES::

                sage: B = crystals.elementary.Elementary(['C',14],12)
                sage: B(-385).weight()
                -385*alpha[12]
            """
            Q = self.parent().weight_lattice_realization()
            return self._m * Q.simple_root(self.parent()._i)

class ComponentCrystal(Parent,UniqueRepresentation):
    r"""
    The component crystal.

    Defined in [Kashiwara93]_, the component crystal `C = \{c\}` is the single
    element crystal whose crystal structure is defined by

    .. MATH::

        \mathrm{wt}(c) = 0, \quad
        e_i c = f_i c = 0, \quad
        \varepsilon_i(c) = \varphi_i(c) = 0.

    Note `C \cong B(0)`, where `B(0)` is the highest weight crystal of highest
    weight `0`.

    INPUT:

    - ``cartan_type`` -- A Cartan type
    """

    @staticmethod
    def __classcall_private__(cls, cartan_type):
        r"""
        Normalize input to ensure a unique representation.

        EXAMPLES::

            sage: C = crystals.elementary.Component("A2")
            sage: D = crystals.elementary.Component(CartanType(['A',2]))
            sage: C is D
            True
        """
        cartan_type = CartanType(cartan_type)
        return super(ComponentCrystal, cls).__classcall__(cls, cartan_type)

    def __init__(self, cartan_type):
        r"""
        Initialize ``self``.

        EXAMPLES::

            sage: B = crystals.elementary.Component("D4")
            sage: TestSuite(B).run()
        """
        Parent.__init__(self, category = ClassicalCrystals())
        self._cartan_type = cartan_type
        self.module_generators = (self.element_class(self),)

    def _repr_(self):
        r"""
        Return a string representation of ``self``.

        EXAMPLES::

            sage: C = crystals.elementary.Component("D4")
            sage: C
            The component crystal of type ['D', 4]
        """
        return "The component crystal of type {0!s}".format(self._cartan_type)

    def _element_constructor_(self, weight):
        r"""
        Construct an element of ``self``.

        EXAMPLES::

            sage: C = crystals.elementary.Component("E6")
            sage: c = C.highest_weight_vector()
            sage: c
            c
        """
        if weight != self._weight:
            raise ValueError("Only element is c")
        return self.element_class(self)

    def cardinality(self):
        r"""
        Return the cardinality of ``self``, which is always `1`.

        EXAMPLES::

            sage: C = crystals.elementary.Component("E6")
            sage: c = C.highest_weight_vector()
            sage: C.cardinality()
            1
        """
        return Integer(1)

    class Element(AbstractSingleCrystalElement):
        r"""
        Element of a component crystal.
        """
        def _repr_(self):
            r"""
            EXAMPLES::

                sage: C = crystals.elementary.Component("F4")
                sage: c = C.highest_weight_vector()
                sage: c
                c
            """
            return 'c'

        def _latex_(self):
            r"""
            Return a LaTeX representation of ``self``.

            EXAMPLES::

                sage: C = crystals.elementary.Component("E7")
                sage: c = C.highest_weight_vector()
                sage: latex(c)
                {c}
            """
            return "{c}"

        def epsilon(self,i):
            r"""
            Return `\varepsilon_i` of ``self``, which is `0` for all `i`.

            INPUT:

            - ``i`` -- An element of the index set

            EXAMPLES::

                sage: C = crystals.elementary.Component("C5")
                sage: c = C.highest_weight_vector()
                sage: [c.epsilon(i) for i in C.index_set()]
                [0, 0, 0, 0, 0]
            """
            return 0

        def phi(self,i):
            r"""
            Return `\varphi_i` of ``self``, which is `0` for all `i`.

            INPUT:

            - ``i`` -- An element of the index set

            EXAMPLES::

                sage: C = crystals.elementary.Component("C5")
                sage: c = C.highest_weight_vector()
                sage: [c.phi(i) for i in C.index_set()]
                [0, 0, 0, 0, 0]
            """
            return 0

        def weight(self):
            r"""
            Return the weight of ``self``, which is always `0`.

            EXAMPLES::

                sage: C = crystals.elementary.Component("F4")
                sage: c = C.highest_weight_vector()
                sage: c.weight()
                (0, 0, 0, 0)
            """
            return self.parent().weight_lattice_realization().zero()
<|MERGE_RESOLUTION|>--- conflicted
+++ resolved
@@ -792,19 +792,6 @@
 
     def weight_lattice_realization(self):
         """
-<<<<<<< HEAD
-        Return the weight lattice realization used to express weights.
-
-        Since the weights lie in the root lattice, we return the root lattice.
-
-        EXAMPLES::
-
-            sage: B = crystals.elementary.Elementary(['F',4], 2)
-            sage: B.weight_lattice_realization()
-            Root lattice of the Root system of type ['F', 4]
-        """
-        return self._cartan_type.root_system().root_lattice()
-=======
         Return a realization of the lattice containing the weights
         of ``self``.
 
@@ -815,7 +802,6 @@
             Root lattice of the Root system of type ['A', 4, 1]
         """
         return self.cartan_type().root_system().root_lattice()
->>>>>>> 06dbbffb
 
     class Element(Element):
         r"""
