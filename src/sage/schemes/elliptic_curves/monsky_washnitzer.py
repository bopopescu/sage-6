--- conflicted
+++ resolved
@@ -25,6 +25,7 @@
        more documentation, added Newton iteration method, added more complete
        "trace trick", integrated better into SAGE.
     -- David Harvey (Feb 2007): added algorithm with sqrt(p) complexity
+    -- Robert Bradshaw (Mar 2007): keep track of exact form in reduction algorithms
 
 """
 
@@ -38,11 +39,7 @@
 #*****************************************************************************
 
 
-<<<<<<< HEAD
-from sage.rings.all import Integers, Integer, PolynomialRing, is_Polynomial, PowerSeriesRing, Rationals
-=======
-from sage.rings.all import Integers, Integer, PolynomialRing, LaurentSeriesRing, is_Polynomial
->>>>>>> 56c89074
+from sage.rings.all import Integers, Integer, PolynomialRing, is_Polynomial, PowerSeriesRing, Rationals, LaurentSeriesRing
 from sage.matrix.all import matrix
 from sage.rings.ring import CommutativeAlgebra
 from sage.structure.element import CommutativeAlgebraElement
@@ -387,45 +384,6 @@
                                            -a*c4 + c2,
                                            check=False)
 
-  def derivative(self):
-      """
-      Compute S such that d(self) = S dx
-
-      Using the relation $dT = (3x^2 + a) dx$ we have
-
-      $d(p_0 + p_1 x + p_2 x^2)
-       = dp_0 + p_1 dx + x dp_1 + 2x p_2 dx + x^2 dp_2
-       = (p_1 + 2x p_2) dx + (dp_0/dT + x dp_1/dT + x^2 dp_2/dT) (3x^2 + a) dx
-       = (p_1 + a dp_0/dT) dx + (2 p_2 + a dp_1/dT) x dx + (3 dp_0/dT + a dp_2/dT) x^2 dx + (3 dp_1/dT) x^3 dx + (3 dp_2/dT) x^4 dx$
-      """
-
-      p_0, p_1, p_2 = self._triple
-
-      dp_0 = p_0.derivative()
-      dp_1 = p_1.derivative()
-      dp_2 = p_2.derivative()
-
-      parent = self.parent()
-      T = parent._poly_generator
-      b = parent._b
-      a = parent._a
-
-      c0 = p_1 + a * dp_0
-      c1 = 2 * p_2 + a * dp_1
-      c2 = 3 * dp_0 + a * dp_2
-      c3 = 3 * dp_1
-      c4 = 3 * dp_2
-
-      # now reduce using x^3 = T - ax - b
-      # x^4 = Tx - ax^2 - bx
-      c0 += c3 * (T - b)
-      c1 += c3 * (-a) + c4 * (T - b)
-      c2 += c4 * (-a)
-
-      return SpecialCubicQuotientRingElement(parent, c0, c1, c2, check=False)
-
-
-
 def transpose_list(input):
     """
     INPUT:
@@ -534,8 +492,6 @@
     next_a = coeffs[0]
 
     if exact_form is not None:
-#        x, _ = exact_form.parent().gens()
-#        T = exact_form.parent()._poly_generator
         x = exact_form.parent().gen(0)
         y = exact_form.parent().base_ring().gen(0)
 
@@ -594,11 +550,7 @@
 
 
 
-<<<<<<< HEAD
-def reduce_positive(Q, p, coeffs, offset):
-=======
-def reduce_positive(Q, coeffs, offset, exact_form=None):
->>>>>>> 56c89074
+def reduce_positive(Q, p, coeffs, offset, exact_form=None):
     """
     Applies cohomology relations to incorporate positive powers of $y$
     into the $y^0$ term.
@@ -641,13 +593,12 @@
     A = 2*Qa
     B = 3*Qb
 
-<<<<<<< HEAD
     offset = Integer(offset)
-=======
+
+
     if exact_form is not None:
         x = exact_form.parent().gen(0)
         y = exact_form.parent().base_ring().gen(0)
->>>>>>> 56c89074
 
     for i in range(len(coeffs)-1, offset, -1):
         j = 2*(i-offset) - 2
@@ -660,30 +611,21 @@
 
         # todo: see comments about pAdicInteger in reduceNegative()
 
-<<<<<<< HEAD
         # subtract off c1 of d(x y^j + 1), and
         if p.divides(3*j + 5):
-            c1 = base_ring(lift(a[0]) * (j+1) / (3*j + 5))
+            c1 = base_ring(lift(a[0]) / (3*j + 5))
         else:
-            c1 = a[0] * (j+1) / (3*j + 5)
+            c1 = a[0] / (3*j + 5)
 
         # subtract off c2 of d(x^2 y^j + 1)
         if p.divides(3*j + 7):
-            c2 = base_ring(lift(a[1]) * (j+1) / (3*j + 7))
+            c2 = base_ring(lift(a[1]) / (3*j + 7))
         else:
-            c2 = a[1] * (j+1) / (3*j + 7)
-=======
-        # subtract off c1 of d(x y^j + 1)
-        c1 = base_ring(a[0].lift() / (3*j + 5))
-        # subtract off c2 of d(x^2 y^j + 1)
-        c2 = base_ring(a[1].lift() / (3*j + 7))
-
-        j_plus_1 = base_ring(j+1)
->>>>>>> 56c89074
-
-        next_a[0] = next_a[0] + B*c1*j_plus_1
-        next_a[1] = next_a[1] + A*c1*j_plus_1 + B*c2*j_plus_1
-        next_a[2] = next_a[2]                 + A*c2*j_plus_1
+            c2 = a[1] / (3*j + 7)
+
+        next_a[0] = next_a[0] + B*c1*(j+1)
+        next_a[1] = next_a[1] + A*c1*(j+1) + B*c2*(j+1)
+        next_a[2] = next_a[2]              + A*c2*(j+1)
 
         if exact_form is not None:
             exact_form += (c1*x + c2 * x**2) * y**(j+1)
@@ -696,7 +638,7 @@
 
 def reduce_zero(Q, coeffs, offset, exact_form=None):
     """
-    Applies quotient ring relation to incorporate $x^2 y^0$ term into $x^0 y^0$
+    Applies cohomology relation to incorporate $x^2 y^0$ term into $x^0 y^0$
     and $x^1 y^0$ terms.
 
     INPUT:
@@ -738,6 +680,7 @@
 
     a[2] = 0
 
+    coeffs[int(offset)] = a
     return exact_form
 
 
@@ -784,15 +727,9 @@
     while len(coeffs) <= offset:
         coeffs.append([R(0), R(0), R(0)])
 
-<<<<<<< HEAD
-    reduce_negative(Q, p, coeffs, offset)
-    reduce_positive(Q, p, coeffs, offset)
-    reduce_zero(Q, coeffs, offset)
-=======
     exact_form = reduce_negative(Q, p, coeffs, offset, exact_form)
-    exact_form = reduce_positive(Q, coeffs, offset, exact_form)
+    exact_form = reduce_positive(Q, p, coeffs, offset, exact_form)
     exact_form = reduce_zero(Q, coeffs, offset, exact_form)
->>>>>>> 56c89074
 
     if exact_form is None:
         return coeffs[int(offset)][0], coeffs[int(offset)][1]
