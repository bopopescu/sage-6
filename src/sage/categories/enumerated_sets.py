--- conflicted
+++ resolved
@@ -672,14 +672,12 @@
             """
             return self.parent().rank(self)
 
-<<<<<<< HEAD
     Finite   = LazyImport('sage.categories.finite_enumerated_sets', 'FiniteEnumeratedSets', at_startup=True)
     Infinite = LazyImport('sage.categories.infinite_enumerated_sets', 'InfiniteEnumeratedSets', at_startup=True)
-=======
+
     class CartesianProducts(CartesianProductsCategory):
 
         class ParentMethods:
-
             def __iter__(self):
                 r"""
                 Iterates over the elements of self.
@@ -692,5 +690,4 @@
                 """
                 from itertools import product
                 for x in product(*self._sets):
-                    yield self._cartesian_product_of_elements(x)
->>>>>>> b5ad803e
+                    yield self._cartesian_product_of_elements(x)