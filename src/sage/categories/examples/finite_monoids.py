"""
Examples of finite monoids
"""
#*****************************************************************************
#  Copyright (C) 2008-2009 Nicolas M. Thiery <nthiery at users.sf.net>
#
#  Distributed under the terms of the GNU General Public License (GPL)
#                  http://www.gnu.org/licenses/
#******************************************************************************

from sage.misc.cachefunc import cached_method
from sage.sets.family import Family
from sage.structure.parent import Parent
from sage.structure.unique_representation import UniqueRepresentation
from sage.structure.element_wrapper import ElementWrapper
from sage.categories.all import Monoids
from sage.rings.integer import Integer
from sage.rings.integer_ring import ZZ

class IntegerModMonoid(UniqueRepresentation, Parent):
    r"""
    An example of a finite monoid: the integers mod `n`

    This class illustrates a minimal implementation of a finite monoid.

    EXAMPLES::

        sage: S = FiniteMonoids().example(); S
        An example of a finite multiplicative monoid: the integers modulo 12

        sage: S.category()
        Category of finitely generated finite monoids

    We conclude by running systematic tests on this monoid::

        sage: TestSuite(S).run(verbose = True)
        running ._test_an_element() . . . pass
        running ._test_associativity() . . . pass
        running ._test_category() . . . pass
        running ._test_elements() . . .
          Running the test suite of self.an_element()
          running ._test_category() . . . pass
          running ._test_eq() . . . pass
          running ._test_not_implemented_methods() . . . pass
          running ._test_pickling() . . . pass
          pass
        running ._test_elements_eq_reflexive() . . . pass
        running ._test_elements_eq_symmetric() . . . pass
        running ._test_elements_eq_transitive() . . . pass
        running ._test_elements_neq() . . . pass
        running ._test_enumerated_set_contains() . . . pass
        running ._test_enumerated_set_iter_cardinality() . . . pass
        running ._test_enumerated_set_iter_list() . . . pass
        running ._test_eq() . . . pass
        running ._test_not_implemented_methods() . . . pass
        running ._test_one() . . . pass
        running ._test_pickling() . . . pass
        running ._test_prod() . . . pass
        running ._test_some_elements() . . . pass
    """

    def __init__(self, n = 12):
        r"""
        EXAMPLES::

            sage: M = FiniteMonoids().example(6); M
            An example of a finite multiplicative monoid: the integers modulo 6

        TESTS::

            sage: TestSuite(M).run()

        """
        self.n = n
<<<<<<< HEAD
        Parent.__init__(self, category =
                Monoids().Finite().FinitelyGenerated())
=======
        Parent.__init__(self, category = Monoids().Finite().FinitelyGenerated())
>>>>>>> 9d18e273

    def _repr_(self):
        r"""
        TESTS::

            sage: M = FiniteMonoids().example()
            sage: M._repr_()
            'An example of a finite multiplicative monoid: the integers modulo 12'
        """
        return "An example of a finite multiplicative monoid: the integers modulo %s"%self.n

    def semigroup_generators(self):
        r"""

        Returns a set of generators for ``self``, as per
        :meth:`Semigroups.ParentMethods.semigroup_generators`.
        Currently this returns all integers mod `n`, which is of
        course far from optimal!

        EXAMPLES::

            sage: M = FiniteMonoids().example()
            sage: M.semigroup_generators()
            Family (0, 1, 2, 3, 4, 5, 6, 7, 8, 9, 10, 11)
        """
        return Family(tuple(self(ZZ(i)) for i in range(self.n)))

    @cached_method
    def one(self):
        r"""
        Return the one of the monoid, as per :meth:`Monoids.ParentMethods.one`.

        EXAMPLES::

            sage: M = FiniteMonoids().example()
            sage: M.one()
            1

        """
        return self(ZZ.one())

    def product(self, x, y):
        r"""
        Return the product of two elements `x` and `y` of the monoid, as
        per :meth:`Semigroups.ParentMethods.product`.

        EXAMPLES::

            sage: M = FiniteMonoids().example()
            sage: M.product(M(3), M(5))
            3
        """
        return self((x.value * y.value) % self.n)

    def an_element(self):
        r"""
        Returns an element of the monoid, as per :meth:`Sets.ParentMethods.an_element`.

        EXAMPLES::

            sage: M = FiniteMonoids().example()
            sage: M.an_element()
            6
        """
        return self(ZZ(42) % self.n)


    class Element (ElementWrapper):
        wrapped_class = Integer

Example = IntegerModMonoid<|MERGE_RESOLUTION|>--- conflicted
+++ resolved
@@ -72,12 +72,7 @@
 
         """
         self.n = n
-<<<<<<< HEAD
-        Parent.__init__(self, category =
-                Monoids().Finite().FinitelyGenerated())
-=======
-        Parent.__init__(self, category = Monoids().Finite().FinitelyGenerated())
->>>>>>> 9d18e273
+        Parent.__init__(self, category=Monoids().Finite().FinitelyGenerated())
 
     def _repr_(self):
         r"""
