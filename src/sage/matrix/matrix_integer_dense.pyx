--- conflicted
+++ resolved
@@ -48,10 +48,7 @@
 from sage.misc.misc import verbose, get_verbose, cputime
 
 from sage.rings.arith import previous_prime
-<<<<<<< HEAD
 from sage.structure.element import is_Element
-=======
->>>>>>> 56c89074
 
 include "../ext/interrupt.pxi"
 include "../ext/stdsage.pxi"
@@ -1592,29 +1589,19 @@
         AUTHOR:
             -- William Stein
         """
-<<<<<<< HEAD
         if self._nrows == 0 or self._ncols == 0:
             return self.matrix_space(self._ncols, 0).zero_matrix()
 
-=======
->>>>>>> 56c89074
         cdef long dim
         cdef mpz_t *mp_N
         time = verbose('computing nullspace of %s x %s matrix using IML'%(self._nrows, self._ncols))
         _sig_on
         dim = nullspaceMP (self._nrows, self._ncols, self._entries, &mp_N)
         _sig_off
-<<<<<<< HEAD
         P = self.matrix_space(self._ncols, dim)
 
         # Now read the answer as a matrix.
         cdef Matrix_integer_dense M
-=======
-
-        # Now read the answer as a matrix.
-        cdef Matrix_integer_dense M
-        P = self.matrix_space(self._ncols, dim)
->>>>>>> 56c89074
         M = Matrix_integer_dense.__new__(Matrix_integer_dense, P, None, None, None)
         for i from 0 <= i < dim*self._ncols:
             mpz_init_set(M._entries[i], mp_N[i])
@@ -1741,12 +1728,9 @@
 
             n = self._ncols
             m = B._ncols
-<<<<<<< HEAD
             P = self.matrix_space(n, m)
             if self._nrows == 0 or self._ncols == 0:
                 return P.zero_matrix(), Integer(1)
-=======
->>>>>>> 56c89074
 
             if m == 0 or n == 0:
                 return self.new_matrix(nrows = n, ncols = m), Integer(1)
@@ -1757,11 +1741,6 @@
 
             nonsingSolvLlhsMM(RightSolu, n, m, self._entries, B._entries, mp_N, mp_D)
 
-<<<<<<< HEAD
-=======
-            P = self.matrix_space(n, m)
-
->>>>>>> 56c89074
         else: # left
             if self._nrows != B._ncols:
                 raise ArithmeticError, "B's number of columns must match self's number of rows"
@@ -1769,13 +1748,10 @@
             n = self._ncols
             m = B._nrows
 
-<<<<<<< HEAD
             P = self.matrix_space(m, n)
             if self._nrows == 0 or self._ncols == 0:
                 return P.zero_matrix(), Integer(1)
 
-=======
->>>>>>> 56c89074
             if m == 0 or n == 0:
                 return self.new_matrix(nrows = m, ncols = n), Integer(1)
 
@@ -1785,10 +1761,6 @@
 
             nonsingSolvLlhsMM(LeftSolu, n, m, self._entries, B._entries, mp_N, mp_D)
 
-<<<<<<< HEAD
-=======
-            P = self.matrix_space(m, n)
->>>>>>> 56c89074
 
         M = Matrix_integer_dense.__new__(Matrix_integer_dense, P, None, None, None)
         for i from 0 <= i < n*m:
@@ -1823,12 +1795,6 @@
 
         NOTE: IML is the actual underlying $p$-adic solver that we use.
 
-<<<<<<< HEAD
-=======
-        EXAMPLES:
-
-
->>>>>>> 56c89074
 
         AUTHOR:
            -- William Stein
@@ -1891,7 +1857,6 @@
 
         \end{enumerate}
         """
-<<<<<<< HEAD
         if self._nrows == 0:
             pivots = []
             nonpivots = range(self._ncols)
@@ -1905,8 +1870,6 @@
             d = Integer(1)
             return pivots, nonpivots, X, d
 
-=======
->>>>>>> 56c89074
         from matrix_modn_dense import MAX_MODULUS
         A = self
         # Step 1: Compute the rank
